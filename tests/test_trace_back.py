--- conflicted
+++ resolved
@@ -4,7 +4,9 @@
 import pytest
 import pytest_check as check
 
+from geosolver import predicates
 from geosolver.predicates import Coll, Perp
+from geosolver.statement import Statement
 from geosolver.trace_back import get_logs
 from geosolver.api import GeometricSolverBuilder
 
@@ -23,16 +25,15 @@
         ).build()
 
         solver.run()
-<<<<<<< HEAD
-        setup, aux, _, _ = get_logs(solver.proof_state, merge_trivials=False)
-=======
 
         goal_args = solver.proof_state.symbols_graph.names2nodes(
             solver.problem.goals[0].args
         )
-        goal = Statement(solver.problem.goals[0].name, goal_args)
+
+        goal = Statement(
+            predicates.NAME_TO_PREDICATE[solver.problem.goals[0].name], goal_args
+        )
         setup, aux, _, _ = get_logs(goal, solver.proof_state, merge_trivials=False)
->>>>>>> e30e78ed
 
         setup = [p.statement.hash_tuple for p in setup]
         check.equal(
