"""Unit tests for dd."""
import pytest
import pytest_check as check

<<<<<<< HEAD
from geosolver.deductive import dd_bfs_one_level
from geosolver.proof import Proof
from geosolver.problem import Definition, Problem, Theorem
=======
from geosolver.api import GeometricSolverBuilder
from geosolver.dd import bfs_one_level
>>>>>>> b8f8fc10


MAX_LEVEL = 10


class TestDD:
    @pytest.fixture(autouse=True)
    def setup(self):
<<<<<<< HEAD
        self.defs = Definition.from_txt_file("defs.txt", to_dict=True)
        self.rules = Theorem.from_txt_file("rules.txt", to_dict=True)
=======
        self.solver_builder = GeometricSolverBuilder()
>>>>>>> b8f8fc10

    @pytest.mark.slow
    def test_imo_2022_p4_should_succeed(self):
<<<<<<< HEAD
        p = Problem.from_txt(
            "a b = segment a b; g1 = on_tline g1 a a b; g2 = on_tline g2 b b a; m ="
            " on_circle m g1 a, on_circle m g2 b; n = on_circle n g1 a, on_circle n"
            " g2 b; c = on_pline c m a b, on_circle c g1 a; d = on_pline d m a b,"
            " on_circle d g2 b; e = on_line e a c, on_line e b d; p = on_line p a"
            " n, on_line p c d; q = on_line q b n, on_line q c d ? cong e p e q"
        )
        proof, _ = Proof.build_problem(p, self.defs)
        goal_args = proof.symbols_graph.names2nodes(p.goal.args)

        success = False
        for level in range(1, MAX_LEVEL):
            added, _, _, _ = dd_bfs_one_level(proof, self.rules, level, p)
            if proof.check(p.goal.name, goal_args):
=======
        solver = self.solver_builder.load_problem_from_txt(
            "a b = segment a b; "
            "g1 = on_tline g1 a a b; "
            "g2 = on_tline g2 b b a; "
            "m = on_circle m g1 a, on_circle m g2 b; "
            "n = on_circle n g1 a, on_circle n g2 b; "
            "c = on_pline c m a b, on_circle c g1 a; "
            "d = on_pline d m a b, on_circle d g2 b; "
            "e = on_line e a c, on_line e b d; "
            "p = on_line p a n, on_line p c d; "
            "q = on_line q b n, on_line q c d "
            "? cong e p e q"
        ).build()
        g = solver.proof_state
        goal_args = g.names2nodes(solver.goal.args)

        success = False
        for level in range(MAX_LEVEL):
            added, _, _, _ = bfs_one_level(g, solver.rules, level, solver.problem)
            if g.check(solver.goal.name, goal_args):
>>>>>>> b8f8fc10
                success = True
                break
            if not added:  # saturated
                break

        check.is_true(success)

    def test_incenter_excenter_should_fail(self):
<<<<<<< HEAD
        p = Problem.from_txt(
            "a b c = triangle a b c; d = incenter d a b c; e = excenter e a b c ?"
            " perp d c c e"
        )
        proof, _ = Proof.build_problem(p, self.defs)
        goal_args = proof.symbols_graph.names2nodes(p.goal.args)

        success = False
        for level in range(1, MAX_LEVEL):
            added, _, _, _ = dd_bfs_one_level(proof, self.rules, level, p)
            if proof.check(p.goal.name, goal_args):
=======
        solver = self.solver_builder.load_problem_from_txt(
            "a b c = triangle a b c; "
            "d = incenter d a b c; "
            "e = excenter e a b c "
            "? perp d c c e"
        ).build()
        g = solver.proof_state
        goal_args = g.names2nodes(solver.goal.args)

        success = False
        for level in range(MAX_LEVEL):
            added, _, _, _ = bfs_one_level(g, solver.rules, level, solver.problem)
            if g.check(solver.goal.name, goal_args):
>>>>>>> b8f8fc10
                success = True
                break
            if not added:  # saturated
                break

        check.is_false(success)<|MERGE_RESOLUTION|>--- conflicted
+++ resolved
@@ -2,14 +2,8 @@
 import pytest
 import pytest_check as check
 
-<<<<<<< HEAD
 from geosolver.deductive import dd_bfs_one_level
-from geosolver.proof import Proof
-from geosolver.problem import Definition, Problem, Theorem
-=======
 from geosolver.api import GeometricSolverBuilder
-from geosolver.dd import bfs_one_level
->>>>>>> b8f8fc10
 
 
 MAX_LEVEL = 10
@@ -18,31 +12,10 @@
 class TestDD:
     @pytest.fixture(autouse=True)
     def setup(self):
-<<<<<<< HEAD
-        self.defs = Definition.from_txt_file("defs.txt", to_dict=True)
-        self.rules = Theorem.from_txt_file("rules.txt", to_dict=True)
-=======
         self.solver_builder = GeometricSolverBuilder()
->>>>>>> b8f8fc10
 
     @pytest.mark.slow
     def test_imo_2022_p4_should_succeed(self):
-<<<<<<< HEAD
-        p = Problem.from_txt(
-            "a b = segment a b; g1 = on_tline g1 a a b; g2 = on_tline g2 b b a; m ="
-            " on_circle m g1 a, on_circle m g2 b; n = on_circle n g1 a, on_circle n"
-            " g2 b; c = on_pline c m a b, on_circle c g1 a; d = on_pline d m a b,"
-            " on_circle d g2 b; e = on_line e a c, on_line e b d; p = on_line p a"
-            " n, on_line p c d; q = on_line q b n, on_line q c d ? cong e p e q"
-        )
-        proof, _ = Proof.build_problem(p, self.defs)
-        goal_args = proof.symbols_graph.names2nodes(p.goal.args)
-
-        success = False
-        for level in range(1, MAX_LEVEL):
-            added, _, _, _ = dd_bfs_one_level(proof, self.rules, level, p)
-            if proof.check(p.goal.name, goal_args):
-=======
         solver = self.solver_builder.load_problem_from_txt(
             "a b = segment a b; "
             "g1 = on_tline g1 a a b; "
@@ -56,14 +29,15 @@
             "q = on_line q b n, on_line q c d "
             "? cong e p e q"
         ).build()
-        g = solver.proof_state
-        goal_args = g.names2nodes(solver.goal.args)
+        proof = solver.proof_state
+        goal_args = proof.symbols_graph.names2nodes(solver.goal.args)
 
         success = False
         for level in range(MAX_LEVEL):
-            added, _, _, _ = bfs_one_level(g, solver.rules, level, solver.problem)
-            if g.check(solver.goal.name, goal_args):
->>>>>>> b8f8fc10
+            added, _, _, _ = dd_bfs_one_level(
+                proof, solver.rules, level, solver.problem
+            )
+            if proof.check(solver.goal.name, goal_args):
                 success = True
                 break
             if not added:  # saturated
@@ -72,33 +46,21 @@
         check.is_true(success)
 
     def test_incenter_excenter_should_fail(self):
-<<<<<<< HEAD
-        p = Problem.from_txt(
-            "a b c = triangle a b c; d = incenter d a b c; e = excenter e a b c ?"
-            " perp d c c e"
-        )
-        proof, _ = Proof.build_problem(p, self.defs)
-        goal_args = proof.symbols_graph.names2nodes(p.goal.args)
-
-        success = False
-        for level in range(1, MAX_LEVEL):
-            added, _, _, _ = dd_bfs_one_level(proof, self.rules, level, p)
-            if proof.check(p.goal.name, goal_args):
-=======
         solver = self.solver_builder.load_problem_from_txt(
             "a b c = triangle a b c; "
             "d = incenter d a b c; "
             "e = excenter e a b c "
             "? perp d c c e"
         ).build()
-        g = solver.proof_state
-        goal_args = g.names2nodes(solver.goal.args)
+        proof = solver.proof_state
+        goal_args = proof.symbols_graph.names2nodes(solver.goal.args)
 
         success = False
         for level in range(MAX_LEVEL):
-            added, _, _, _ = bfs_one_level(g, solver.rules, level, solver.problem)
-            if g.check(solver.goal.name, goal_args):
->>>>>>> b8f8fc10
+            added, _, _, _ = dd_bfs_one_level(
+                proof, solver.rules, level, solver.problem
+            )
+            if proof.check(solver.goal.name, goal_args):
                 success = True
                 break
             if not added:  # saturated
