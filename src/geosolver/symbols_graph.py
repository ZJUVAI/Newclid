from __future__ import annotations
from collections import defaultdict
<<<<<<< HEAD
from decimal import Decimal
from fractions import Fraction
from pathlib import Path
from typing import TYPE_CHECKING, Callable, Dict, Optional, Self, Tuple, Type
=======
from fractions import Fraction
from pathlib import Path
from typing import TYPE_CHECKING, Callable, Dict, Optional, Tuple, Type, TypeVar
>>>>>>> a94309c5


from geosolver.ratios import simplify
from geosolver.dependencies.why_predicates import _line_of_and_why
import geosolver.numerical.geometries as num_geo
from geosolver.numerical.draw_figure import draw_figure as draw_numerical_figure
from geosolver.geometry import (
    Angle,
    Circle,
    Direction,
    Length,
    LengthValue,
    Line,
    AngleValue,
    Symbol,
    Point,
    Ratio,
    Segment,
    RatioValue,
)
from geosolver._lazy_loading import lazy_import
from geosolver.predicates import Predicate
from geosolver.statements.statement import angle_to_num_den, ratio_to_num_den

if TYPE_CHECKING:
    import networkx
    import pyvis

nx: "networkx" = lazy_import("networkx")
vis: "pyvis" = lazy_import("pyvis")


if TYPE_CHECKING:
    from geosolver.dependencies.dependency import Dependency


NODES_VALUES: dict[Type[Symbol], Type[Symbol]] = {
    Line: Direction,
    Segment: Length,
    Angle: AngleValue,
    Ratio: RatioValue,
    Length: LengthValue,
}

NODES_VALUES_MARKERS: dict[Type[Symbol], str] = {
    Direction: "d",
    Length: "l",
    AngleValue: "m",
    RatioValue: "r",
    LengthValue: "f",
}


class SymbolsGraph:
    def __init__(self) -> None:
        self.type2nodes: dict[Type[Symbol], list[Symbol]] = {
            Point: [],
            Line: [],
            Segment: [],
            Circle: [],
            Direction: [],
            Length: [],
            Angle: [],
            Ratio: [],
            AngleValue: [],
            RatioValue: [],
            LengthValue: [],
        }
        self._name2point: dict[str, Point] = {}
        self._name2node: dict[str, Symbol] = {}
        self._pair2line: dict[tuple[Point, Point], Line] = {}
        self._triplet2circle: dict[tuple[Point, Point, Point], Circle] = {}
        self.rconst: Dict[Tuple[int, int], Ratio] = {}  # contains all constant ratios
        self.aconst: Dict[Tuple[int, int], Angle] = {}  # contains all constant angles.
        self.lconst: Dict[float, Length] = {}  # contains all constant lenghts.
        self.halfpi, _ = self.get_or_create_const_ang(1, 2)
        self.vhalfpi = self.halfpi.val

    def connect(self, a: Symbol, b: Symbol, dep: "Dependency") -> None:
        a.connect_to(b, dep)
        b.connect_to(a, dep)

    def all_points(self) -> list[Point]:
        """Return all nodes of type Point."""
        return list(self.type2nodes[Point])

    def names2nodes(self, pnames: list[str]) -> list[Symbol]:
        return [self._name2node[name] for name in pnames]

    def names2points(
        self, pnames: list[str], create_new_point: bool = False
    ) -> list[Point]:
        """Return Point objects given names."""
        result = []
        for name in pnames:
            if name not in self._name2node and not create_new_point:
                raise ValueError(f"Cannot find point {name} in graph")
            elif name in self._name2node:
                obj = self._name2node[name]
            else:
                obj = self.new_node(Point, name)
            result.append(obj)

        return result

    def add_node(self, node: Symbol) -> None:
        self.type2nodes[type(node)].append(node)
        self._name2node[node.name] = node

        if isinstance(node, Point):
            self._name2point[node.name] = node

    S = TypeVar("S")

    def new_node(self, oftype: Type[S], name: str = "") -> S:
        node = oftype(name, self)
        self.add_node(node)
        return node

<<<<<<< HEAD
    def get_or_create_node_val(self, node: Node, dep: Optional["Dependency"]) -> Node:
=======
    def get_node_val(self, node: Symbol, dep: Optional["Dependency"]) -> Symbol:
>>>>>>> a94309c5
        """Get a node value (equality) node, creating it if necessary."""
        if node._val:
            return node._val

        val_type = NODES_VALUES[type(node)]
        marker = NODES_VALUES_MARKERS[val_type]
        name = f"{marker}({node.name})"

        v = self.new_node(val_type, name)
        self.connect(node, v, dep=dep)
        return v

    def get_point(self, pointname: str, default_fn: Callable[[str], Point]) -> Point:
        if pointname in self._name2point:
            return self._name2point[pointname]
        if pointname in self._name2node:
            return self._name2node[pointname]
        return default_fn(pointname)

    def merge(self, nodes: list[Symbol], dep: "Dependency") -> Symbol:
        """Merge all nodes."""
        if len(nodes) < 2:
            return

        node0, *nodes1 = nodes
        all_nodes = self.type2nodes[type(node0)]

        # find node0 that exists in all_nodes to be the rep
        # and merge all other nodes into node0
        for node in nodes:
            if node in all_nodes:
                node0 = node
                nodes1 = [n for n in nodes if n != node0]
                break
        return self.merge_into(node0, nodes1, dep)

    def merge_into(
        self, node0: Symbol, nodes1: list[Symbol], dep: "Dependency"
    ) -> Symbol:
        """Merge nodes1 into a single node0."""
        node0.merge(nodes1, dep)
        for n in nodes1:
            if n.rep() != n:
                self.remove([n])

        nodes = [node0] + nodes1
        if any([node._val for node in nodes]):
            for node in nodes:
                self.get_or_create_node_val(node, dep=None)

            vals1 = [n._val for n in nodes1]
            node0._val.merge(vals1, dep)

            for v in vals1:
                if v.rep() != v:
                    self.remove([v])

        return node0

    def remove(self, nodes: list[Symbol]) -> None:
        """Remove nodes out of self because they are merged."""
        if not nodes:
            return

        for node in nodes:
            all_nodes = self.type2nodes[type(nodes[0])]

            if node in all_nodes:
                all_nodes.remove(node)

            if node.name in self._name2node.values():
                self._name2node.pop(node.name)

    def get_line(self, a: Point, b: Point) -> Optional[Line]:
        linesa = a.neighbors(Line)
        for line in b.neighbors(Line):
            if line in linesa:
                return line
        return None

    def get_segment(self, p1: Point, p2: Point) -> Optional[Segment]:
        for s in self.type2nodes[Segment]:
            if s.points == {p1, p2}:
                return s
        return None

    def get_angle(self, d1: Direction, d2: Direction) -> tuple[Angle, Optional[Angle]]:
        for a in self.type2nodes[Angle]:
            if a.directions == (d1, d2):
                return a, a.opposite
        return None, None

    def get_ratio(self, l1: Length, l2: Length) -> tuple[Ratio, Ratio]:
        for r in self.type2nodes[Ratio]:
            if r.lengths == (l1, l2):
                return r, r.opposite
        return None, None

    def get_circles(self, *points: list[Point]) -> list[Circle]:
        circle2count = defaultdict(lambda: 0)
        for p in points:
            for c in p.neighbors(Circle):
                circle2count[c] += 1
        return [c for c, count in circle2count.items() if count >= 3]

    def _create_const_ang(self, n: int, d: int) -> None:
        n, d = simplify(n, d)
        ang = self.aconst[(n, d)] = self.new_node(Angle, f"{n}pi/{d}")
        ang.set_directions(None, None)
        self.get_or_create_node_val(ang, dep=None)

    def _create_const_rat(self, n: int, d: int) -> None:
        n, d = simplify(n, d)
        rat = self.rconst[(n, d)] = self.new_node(Ratio, f"{n}/{d}")
        rat.value = Fraction(n, d)
        rat.set_lengths(None, None)
        self.get_or_create_node_val(rat, dep=None)

    def get_or_create_const_ang(self, n: int, d: int) -> tuple[Angle, Angle]:
        n, d = simplify(n, d)
        if (n, d) not in self.aconst:
            self._create_const_ang(n, d)
        ang1 = self.aconst[(n, d)]

        n, d = simplify(d - n, d)
        if (n, d) not in self.aconst:
            self._create_const_ang(n, d)
        ang2 = self.aconst[(n, d)]
        ang1.opposite = ang2
        ang2.opposite = ang1
        return ang1, ang2

    def get_or_create_const_rat(self, n: int, d: int) -> tuple[Ratio, Ratio]:
        n, d = simplify(n, d)
        if (n, d) not in self.rconst:
            self._create_const_rat(n, d)
        rat1 = self.rconst[(n, d)]

        if (d, n) not in self.rconst:
            self._create_const_rat(d, n)
        rat2 = self.rconst[(d, n)]
        return rat1, rat2

    def get_or_create_const_length(self, length: float) -> Length:
        if length not in self.lconst:
<<<<<<< HEAD
            length = self.lconst[length] = self.new_node(Length, str(length))
            self.get_or_create_node_val(length, None)
=======
            length_node = self.lconst[length] = self.new_node(Length, str(length))
            length_node.value = length
            self.get_node_val(length_node, None)
>>>>>>> a94309c5
        return self.lconst[length]

    def get_or_create_const(
        self, const_value: str, construction_name: str
    ) -> tuple[Angle, Angle] | tuple[Ratio, Ratio] | Length:
        if construction_name in (
            Predicate.CONSTANT_ANGLE.value,
            Predicate.S_ANGLE.value,
        ):
            if "pi/" in const_value:
                # pi fraction
                num, den = angle_to_num_den(const_value)
            elif const_value.endswith("o"):
                # degrees
                num, den = simplify(int(const_value[:-1]), 180)
            else:
                raise ValueError("Could not interpret constant angle: %s", const_value)
            return self.get_or_create_const_ang(num, den)

        elif construction_name in (Predicate.CONSTANT_RATIO.value, "rconst2"):
            if "/" in const_value:
                num, den = ratio_to_num_den(const_value)
                return self.get_or_create_const_rat(num, den)

        elif construction_name == Predicate.CONSTANT_LENGTH.value:
            return self.get_or_create_const_length(float(const_value))

        raise NotImplementedError(
            "Unsupported construction for constants: %s", construction_name.name
        )

    def get_or_create_segment(
        self, p1: Point, p2: Point, dep: Optional["Dependency"]
    ) -> Segment:
        """Get or create a Segment object between two Points p1 and p2."""
        if p1 == p2:
            raise ValueError(f"Creating same 0-length segment {p1.name}")

        for s in self.type2nodes[Segment]:
            if s.points == {p1, p2}:
                return s

        if p1.name > p2.name:
            p1, p2 = p2, p1
        s = self.new_node(Segment, name=f"{p1.name.upper()}{p2.name.upper()}")
        self.connect(p1, s, dep=dep)
        self.connect(p2, s, dep=dep)
        s.points = {p1, p2}
        return s

    def get_or_create_angle_from_lines(
        self, l1: Line, l2: Line, dep: "Dependency"
    ) -> tuple[Angle, Angle, list["Dependency"]]:
        return self.get_or_create_angle_from_directions(l1._val, l2._val, dep)

    def get_or_create_angle_from_directions(
        self, d1: Direction, d2: Direction, dep: "Dependency"
    ) -> tuple[Angle, Angle, list["Dependency"]]:
        """Get or create an angle between two Direction d1 and d2."""
        for a in self.type2nodes[Angle]:
            if a.directions == (d1.rep(), d2.rep()):  # directions = _d.rep()
                d1_, d2_ = a._d
                why1 = d1.why_equal([d1_]) + d1_.why_rep()
                why2 = d2.why_equal([d2_]) + d2_.why_rep()
                return a, a.opposite, why1 + why2

        d1, why1 = d1.rep_and_why()
        d2, why2 = d2.rep_and_why()
        a12 = self.new_node(Angle, f"{d1.name}-{d2.name}")
        a21 = self.new_node(Angle, f"{d2.name}-{d1.name}")
        self.connect(d1, a12, dep)
        self.connect(d2, a21, dep)
        self.connect(a12, a21, dep)
        a12.set_directions(d1, d2)
        a21.set_directions(d2, d1)
        a12.opposite = a21
        a21.opposite = a12
        return a12, a21, why1 + why2

    def get_or_create_ratio_from_segments(
        self, s1: Segment, s2: Segment, dep: "Dependency"
    ) -> tuple[Ratio, Ratio, list["Dependency"]]:
        return self.get_or_create_ratio_from_lengths(s1._val, s2._val, dep)

    def get_or_create_ratio_from_lengths(
        self, l1: Length, l2: Length, dep: "Dependency"
    ) -> tuple[Ratio, Ratio, list["Dependency"]]:
        """Get or create a new Ratio from two Lengths l1 and l2."""
        for r in self.type2nodes[Ratio]:
            if r.lengths == (l1.rep(), l2.rep()):
                l1_, l2_ = r._l
                why1 = l1.why_equal([l1_]) + l1_.why_rep()
                why2 = l2.why_equal([l2_]) + l2_.why_rep()
                return r, r.opposite, why1 + why2

        l1, why1 = l1.rep_and_why()
        l2, why2 = l2.rep_and_why()
        r12 = self.new_node(Ratio, f"{l1.name}/{l2.name}")
        r21 = self.new_node(Ratio, f"{l2.name}/{l1.name}")
        self.connect(l1, r12, dep)
        self.connect(l2, r21, dep)
        self.connect(r12, r21, dep)
        r12.set_lengths(l1, l2)
        r21.set_lengths(l2, l1)
        r12.opposite = r21
        r21.opposite = r12
        return r12, r21, why1 + why2

    def get_new_line_thru_pair(self, p1: Point, p2: Point) -> Line:
        if p1.name.lower() > p2.name.lower():
            p1, p2 = p2, p1
        name = p1.name.lower() + p2.name.lower()
        line = self.new_node(Line, name)
        line.num = num_geo.LineNum(p1.num, p2.num)
        line.points = p1, p2

        self.connect(p1, line, dep=None)
        self.connect(p2, line, dep=None)
        self._pair2line[(p1, p2)] = line
        return line

    def get_line_thru_pair(self, p1: Point, p2: Point) -> Line:
        if (p1, p2) in self._pair2line:
            return self._pair2line[(p1, p2)]
        if (p2, p1) in self._pair2line:
            return self._pair2line[(p2, p1)]
        return self.get_new_line_thru_pair(p1, p2)

    def get_line_thru_pair_why(
        self, p1: Point, p2: Point
    ) -> tuple[Line, list["Dependency"]]:
        """Get one line thru two given points and the corresponding dependency list."""
        if p1.name.lower() > p2.name.lower():
            p1, p2 = p2, p1
        if (p1, p2) in self._pair2line:
            return self._pair2line[(p1, p2)].rep_and_why()

        line, why = _line_of_and_why([p1, p2])
        if line is None:
            line = self.get_new_line_thru_pair(p1, p2)
            why = []
        return line, why

    def get_circle_thru_triplet(self, p1: Point, p2: Point, p3: Point) -> Circle:
        p1, p2, p3 = sorted([p1, p2, p3], key=lambda x: x.name)
        if (p1, p2, p3) in self._triplet2circle:
            return self._triplet2circle[(p1, p2, p3)]
        return self.get_new_circle_thru_triplet(p1, p2, p3)

    def get_new_circle_thru_triplet(self, p1: Point, p2: Point, p3: Point) -> Circle:
        """Get a new Circle that goes thru three given Points."""
        p1, p2, p3 = sorted([p1, p2, p3], key=lambda x: x.name)
        name = p1.name.lower() + p2.name.lower() + p3.name.lower()
        circle = self.new_node(Circle, f"({name})")
        circle.num = num_geo.CircleNum(p1=p1.num, p2=p2.num, p3=p3.num)
        circle.points = p1, p2, p3

        self.connect(p1, circle, dep=None)
        self.connect(p2, circle, dep=None)
        self.connect(p3, circle, dep=None)
        self._triplet2circle[(p1, p2, p3)] = circle
        return circle

    @staticmethod
    def two_points_of_length(lenght: Length) -> tuple[Point, Point]:
        s = lenght.neighbors(Segment)[0]
        p1, p2 = s.points
        return p1, p2

    @staticmethod
    def two_points_on_direction(d: Direction) -> tuple[Point, Point]:
        line_neighbor = d.neighbors(Line)[0]
        p1, p2 = line_neighbor.neighbors(Point)[:2]
        return p1, p2

    def draw_html(self, html_path: Path):
        nt = vis.network.Network("1080px")
        # populates the nodes and edges data structures
        nx_graph = nx.Graph()
        for node_type, nodes in self.type2nodes.items():
            type_name = node_type.__name__
            for node in nodes:
                nx_graph.add_node(node.name, title=type_name, group=type_name)
                rep = node.rep()
                if rep != node:
                    rep_type = rep.__class__.__name__
                    nx_graph.add_node(rep.name, title=rep_type, group=rep_type)
                    nx_graph.add_edge(rep.name, node.name, dashes=True)
                for neighbor_type in self.type2nodes.keys():
                    neighbor_type_name = neighbor_type.__name__
                    for neighbor in node.neighbors(neighbor_type):
                        nx_graph.add_node(
                            neighbor.name,
                            title=neighbor_type_name,
                            group=neighbor_type_name,
                        )
                        nx_graph.add_edge(neighbor.name, rep.name)

        nt.from_nx(nx_graph)
        nt.show(str(html_path), notebook=False)

    def draw_figure(
        self, save_path: Optional[Path] = None, block: Optional[bool] = None, **kwargs
    ):
        if save_path is not None:
            save_path = str(save_path)
        if block is None:
            block = save_path is None
        draw_numerical_figure(
            self.type2nodes[Point],
            self.type2nodes[Line],
            self.type2nodes[Circle],
            self.type2nodes[Segment],
            save_to=save_path,
            block=block,
            **kwargs,
        )


class SymbolsGraphBuilder:
    def __init__(self) -> None:
        self.points: list[Point] = []
        self.ratios_tuples: list[tuple[int, int]] = []
        self.length_decimals: list[Decimal] = []

    def with_points_named(self, points_names: list[str]) -> Self:
        self.points += [Point(name) for name in points_names]
        return self

    def with_ratios(self, ratios: list[str]) -> Self:
        for ratio in ratios:
            fraction = Fraction(ratio)
            self.ratios_tuples.append((fraction.numerator, fraction.denominator))
        return self

    def with_lengths(self, lengths: list[str]) -> Self:
        for length in lengths:
            decimal = Decimal(length)
            self.length_decimals.append(decimal)
        return self

    def build(self) -> SymbolsGraph:
        symbols_graph = SymbolsGraph()
        for point in self.points:
            symbols_graph.add_node(point)
        for ratio in self.ratios_tuples:
            symbols_graph.get_or_create_const_rat(*ratio)
        for length in self.length_decimals:
            symbols_graph.get_or_create_const_length(length)
        return symbols_graph<|MERGE_RESOLUTION|>--- conflicted
+++ resolved
@@ -1,15 +1,9 @@
 from __future__ import annotations
 from collections import defaultdict
-<<<<<<< HEAD
 from decimal import Decimal
 from fractions import Fraction
 from pathlib import Path
-from typing import TYPE_CHECKING, Callable, Dict, Optional, Self, Tuple, Type
-=======
-from fractions import Fraction
-from pathlib import Path
-from typing import TYPE_CHECKING, Callable, Dict, Optional, Tuple, Type, TypeVar
->>>>>>> a94309c5
+from typing import TYPE_CHECKING, Callable, Dict, Optional, Self, Tuple, Type, TypeVar
 
 
 from geosolver.ratios import simplify
@@ -129,11 +123,7 @@
         self.add_node(node)
         return node
 
-<<<<<<< HEAD
-    def get_or_create_node_val(self, node: Node, dep: Optional["Dependency"]) -> Node:
-=======
     def get_node_val(self, node: Symbol, dep: Optional["Dependency"]) -> Symbol:
->>>>>>> a94309c5
         """Get a node value (equality) node, creating it if necessary."""
         if node._val:
             return node._val
@@ -182,7 +172,7 @@
         nodes = [node0] + nodes1
         if any([node._val for node in nodes]):
             for node in nodes:
-                self.get_or_create_node_val(node, dep=None)
+                self.get_node_val(node, dep=None)
 
             vals1 = [n._val for n in nodes1]
             node0._val.merge(vals1, dep)
@@ -243,14 +233,14 @@
         n, d = simplify(n, d)
         ang = self.aconst[(n, d)] = self.new_node(Angle, f"{n}pi/{d}")
         ang.set_directions(None, None)
-        self.get_or_create_node_val(ang, dep=None)
+        self.get_node_val(ang, dep=None)
 
     def _create_const_rat(self, n: int, d: int) -> None:
         n, d = simplify(n, d)
         rat = self.rconst[(n, d)] = self.new_node(Ratio, f"{n}/{d}")
         rat.value = Fraction(n, d)
         rat.set_lengths(None, None)
-        self.get_or_create_node_val(rat, dep=None)
+        self.get_node_val(rat, dep=None)
 
     def get_or_create_const_ang(self, n: int, d: int) -> tuple[Angle, Angle]:
         n, d = simplify(n, d)
@@ -279,14 +269,9 @@
 
     def get_or_create_const_length(self, length: float) -> Length:
         if length not in self.lconst:
-<<<<<<< HEAD
-            length = self.lconst[length] = self.new_node(Length, str(length))
-            self.get_or_create_node_val(length, None)
-=======
             length_node = self.lconst[length] = self.new_node(Length, str(length))
             length_node.value = length
             self.get_node_val(length_node, None)
->>>>>>> a94309c5
         return self.lconst[length]
 
     def get_or_create_const(
