--- conflicted
+++ resolved
@@ -588,20 +588,7 @@
 
             return to_be_intersected
 
-<<<<<<< HEAD
-        def draw_fn() -> list[num_geo.Point]:
-=======
-        is_total_free = (
-            len(clause.constructions) == 1 and clause.constructions[0].name in FREE
-        )
-        is_semi_free = (
-            len(clause.constructions) == 1 and clause.constructions[0].name in INTERSECT
-        )
-
-        existing_numerical_points = [p.num for p in existing_points]
-
         def draw_fn() -> list[PointNum]:
->>>>>>> ddc428cc
             to_be_intersected = range_fn()
             return reduce(
                 to_be_intersected,
