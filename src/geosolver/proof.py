"""Implements the proof state."""

from __future__ import annotations

from collections import defaultdict
from typing import Optional, Tuple, Union
from typing_extensions import Self
import logging

from geosolver.definitions.clause import Clause, Construction
from geosolver.statements.statement import Statement
from geosolver.definitions.definition import Definition
from geosolver.theorem import Theorem
from geosolver.predicates import Predicate
from geosolver.agent.interface import (
    Action,
    Feedback,
    Mapping,
    ApplyDerivationAction,
    ApplyDerivationFeedback,
    ApplyTheoremAction,
    ApplyTheoremFeedback,
    AuxAction,
    AuxFeedback,
    DeriveAlgebraAction,
    DeriveFeedback,
    MatchAction,
    MatchFeedback,
    ResetFeedback,
    StopAction,
    StopFeedback,
)
from geosolver.match_theorems import match_one_theorem
from geosolver.statements.adder import IntrinsicRules, ToCache
from geosolver.statements.handler import StatementsHandler
from geosolver.symbols_graph import SymbolsGraph
from geosolver.algebraic.algebraic_manipulator import AlgebraicManipulator
from geosolver.geometry import Angle, Ratio
from geosolver.geometry import Circle, Point
import geosolver.numerical.geometries as num_geo

from geosolver.numerical.check import check_numerical, same_clock
from geosolver.numerical.distances import (
    PointTooCloseError,
    PointTooFarError,
    check_too_far_numerical,
    check_too_close_numerical,
)
from geosolver.numerical.sketch import sketch

from geosolver.problem import CONSTRUCTION_RULE, Problem
from geosolver.dependencies.empty_dependency import EmptyDependency
from geosolver.dependencies.caching import DependencyCache
from geosolver.dependencies.dependency import Reason, Dependency
from geosolver.dependencies.dependency_graph import DependencyGraph

from numpy.random import Generator
import numpy as np


FREE = [
    "free",
    "segment",
    "r_triangle",
    "risos",
    "triangle",
    "triangle12",
    "ieq_triangle",
    "eq_quadrangle",
    "iso_trapezoid",
    "eqdia_quadrangle",
    "quadrangle",
    "r_trapezoid",
    "rectangle",
    "isquare",
    "trapezoid",
    "pentagon",
    "iso_triangle",
]

INTERSECT = [
    "angle_bisector",
    "angle_mirror",
    "eqdistance",
    "lc_tangent",
    "on_aline",
    "on_bline",
    "on_circle",
    "on_line",
    "on_pline",
    "on_tline",
    "on_dia",
    "s_angle",
    "on_opline",
    "eqangle3",
]


class DepCheckFailError(Exception):
    pass


class Proof:
    """Object representing the proof state."""

    def __init__(
        self,
        dependency_cache: DependencyCache,
        alegbraic_manipulator: AlgebraicManipulator,
        symbols_graph: SymbolsGraph,
        statements_handler: StatementsHandler,
        rnd_generator: Generator = None,
    ):
        self.dependency_cache = dependency_cache
        self.symbols_graph = symbols_graph
        self.alegbraic_manipulator = alegbraic_manipulator
        self.statements = statements_handler
        self.dependency_graph = DependencyGraph()

        self._goal: Optional[Construction] = None
        self._resolved_mapping_deps: dict[str, tuple[EmptyDependency, ToCache]] = {}
        self._problem: Optional[Problem] = None
        self._definitions: Optional[dict[str, Definition]] = None
        self._init_added: list[Dependency] = []
        self._init_to_cache: list[ToCache] = []
        self._plevel: int = 0
        self._ACTION_TYPE_TO_STEP = {
            MatchAction: self._step_match_theorem,
            ApplyTheoremAction: self._step_apply_theorem,
            DeriveAlgebraAction: self._step_derive_algebra,
            ApplyDerivationAction: self._step_apply_derivation,
            AuxAction: self._step_auxiliary_construction,
            StopAction: self._step_stop,
        }
        # rng control
        self.rnd_gen = (
            rnd_generator if rnd_generator is not None else np.random.default_rng()
        )

    @classmethod
    def build_problem(
        cls,
        problem: Problem,
        definitions: dict[str, Definition],
        disabled_intrinsic_rules: Optional[list[IntrinsicRules]] = None,
        max_attempts: int = 10000,
        rnd_generator: Generator = None,
    ) -> Self:
        """Build a problem into a Proof state object."""
        proof = None
        added = None
        logging.info(f"Building proof from problem '{problem.url}': {problem}")

        if disabled_intrinsic_rules is None:
            disabled_intrinsic_rules = []

        err = DepCheckFailError(f"Numerical check failed {max_attempts} times")
        for _ in range(max_attempts):
            # Search for coordinates that checks premises conditions numerically.
            try:
                symbols_graph = SymbolsGraph()
                dependency_cache = DependencyCache()
<<<<<<< HEAD
                alegbraic_manipulator = AlgebraicManipulator(symbols_graph)

=======
                algebraic_manipulator = AlgebraicManipulator(symbols_graph)
>>>>>>> e7a90960
                statements_handler = StatementsHandler(
                    symbols_graph,
                    algebraic_manipulator,
                    dependency_cache,
                    disabled_intrinsic_rules,
                )

                proof = Proof(
                    dependency_cache=dependency_cache,
                    alegbraic_manipulator=algebraic_manipulator,
                    symbols_graph=symbols_graph,
                    statements_handler=statements_handler,
                    rnd_generator=rnd_generator,
                )
                added = []
                to_cache = []
                plevel = 0
                for clause in problem.clauses:
                    adds, clause_to_cache, plevel = proof.add_clause(
                        clause, plevel, definitions
                    )
                    added += adds
                    to_cache += clause_to_cache
                proof._plevel = plevel

            except (
                num_geo.InvalidLineIntersectError,
                num_geo.InvalidQuadSolveError,
                DepCheckFailError,
                PointTooCloseError,
                PointTooFarError,
            ) as e:
                err = e
                continue

            if not problem.goal:
                break

            goal_args = proof.map_args_to_objects(problem.goal)
            goal = Statement(problem.goal.name, goal_args)
            proof.dependency_graph.add_goal(goal)
            if check_numerical(goal):
                break
        else:
            raise err

        proof._goal = problem.goal
        proof._problem = problem
        proof._definitions = definitions
        proof._init_added = added
        proof._init_to_cache = to_cache

        return proof

    def step(self, action: Action) -> Feedback:
        return self._ACTION_TYPE_TO_STEP[type(action)](action)

    def _step_match_theorem(self, action: MatchAction) -> MatchFeedback:
        theorem = action.theorem
        potential_mappings = match_one_theorem(
            self, theorem, cache=action.cache, goal=self._goal
        )
        mappings = []
        for mapping in potential_mappings:
            deps, to_cache = self._resolve_mapping_dependency(
                theorem, mapping, action.level
            )
            if deps is None:
                continue

            mappings.append(mapping)
            mapping_str = theorem_mapping_str(theorem, mapping)
            self._resolved_mapping_deps[mapping_str] = (deps, to_cache)

        return MatchFeedback(theorem, mappings)

    def _resolve_mapping_dependency(
        self, theorem: "Theorem", mapping: Mapping, dependency_level: int
    ) -> tuple[Optional[EmptyDependency], Optional[ToCache]]:
        deps = EmptyDependency(reason=Reason(theorem), level=dependency_level)
        fail = False

        for premise in theorem.premises:
            p_args = [mapping[a] for a in premise.args]
            dep, fail = self._resolve_premise_dependency(
                theorem, premise, p_args, dependency_level
            )
            if fail:
                return None, None
            if dep is None:
                continue

            to_cache = (dep.statement, dep)
            deps.why.append(dep)

        return deps, to_cache

    def _resolve_premise_dependency(
        self,
        theorem: "Theorem",
        premise: "Construction",
        p_args: list["Point"],
        dependency_level: int,
    ) -> Tuple[Optional[Dependency], bool]:
        # Trivial deps.
        if premise.name in [Predicate.PARALLEL.value, Predicate.CONGRUENT.value]:
            a, b, c, d = p_args
            if {a, b} == {c, d}:
                return None, False

        if theorem.name in [
            "cong_cong_eqangle6_ncoll_contri*",
            "eqratio6_eqangle6_ncoll_simtri*",
        ] and premise.name in [
            Predicate.EQANGLE.value,
            Predicate.EQANGLE6.value,
        ]:  # SAS or RAR
            b, a, b, c, y, x, y, z = p_args
            if not same_clock(a.num, b.num, c.num, x.num, y.num, z.num):
                p_args = b, a, b, c, y, z, y, x

        premise_statement = Statement(premise.name, p_args)
        dep = Dependency(
            premise_statement, reason=Reason("Premise"), level=dependency_level
        )
        try:
            dep.why = self.statements.graph.resolve(dep, dependency_level)
            fail = False
        except Exception:
            fail = True

        if dep.why is None:
            fail = True

        return dep, fail

    def _step_apply_theorem(self, action: ApplyTheoremAction) -> ApplyTheoremFeedback:
        added, to_cache, success = self._apply_theorem(action.theorem, action.mapping)
        if self.alegbraic_manipulator and added:
            # Add algebra to AR, but do NOT derive nor add to the proof state (yet)
            for dep in added:
                self.alegbraic_manipulator.add_algebra(dep)
        self.cache_deps(to_cache)
        return ApplyTheoremFeedback(success, added, to_cache)

    def _apply_theorem(
        self, theorem: "Theorem", mapping: Mapping
    ) -> Tuple[list[Dependency], list[ToCache], bool]:
        mapping_str = theorem_mapping_str(theorem, mapping)
        deps, premise_to_cache = self._resolved_mapping_deps[mapping_str]
        args = self.map_args_to_objects(theorem.conclusion, mapping_to_names(mapping))

        conclusion_statement = Statement(theorem.conclusion.name, tuple(args))
        add, to_cache = self.resolve_statement_dependencies(
            conclusion_statement, deps=deps
        )
        self.dependency_graph.add_theorem_edges(to_cache, theorem, args)
        return add, [premise_to_cache] + to_cache, True

    def _step_derive_algebra(self, action: DeriveAlgebraAction) -> DeriveFeedback:
        derives, eq4s = self.alegbraic_manipulator.derive_algebra(action.level)
        return DeriveFeedback(derives, eq4s)

    def _step_apply_derivation(
        self, action: ApplyDerivationAction
    ) -> ApplyDerivationFeedback:
        added, to_cache = self.do_algebra(action.statement, action.reason)
        self.cache_deps(to_cache)
        return ApplyDerivationFeedback(added, to_cache)

    def _step_auxiliary_construction(self, action: AuxAction) -> AuxFeedback:
        aux_clause = Clause.from_txt(action.aux_string)
        added, to_cache = [], []
        try:
            added, to_cache, plevel = self.add_clause(
                aux_clause, self._plevel, self._definitions
            )
            self._plevel = plevel
            success = True
        except (num_geo.InvalidQuadSolveError, num_geo.InvalidLineIntersectError):
            success = False
        return AuxFeedback(success, added, to_cache)

    def _step_stop(self, action: StopAction) -> StopFeedback:
        return StopFeedback(success=self.check_goal())

    def reset(self) -> ResetFeedback:
        self.cache_deps(self._init_to_cache)
        for add in self._init_added:
            self.alegbraic_manipulator.add_algebra(add)
        return ResetFeedback(self._problem, self._init_added, self._init_to_cache)

    def copy(self):
        """Make a blank copy of proof state."""
        if self._problem is None:
            raise TypeError("Could not find problem when trying to copy.")
        if self._definitions is None:
            raise TypeError("Could not find definitions when trying to copy.")

        problem = self._problem.copy()
        for clause in problem.clauses:
            clause.nums = [
                self.symbols_graph._name2node[pname].num for pname in clause.points
            ]

        proof = Proof.build_problem(
            problem,
            self._definitions,
            disabled_intrinsic_rules=self.statements.adder.DISABLED_INTRINSIC_RULES,
            rnd_generator=self.rnd_gen,
        )
        return proof

    def get_rnd_generator(self):
        return self.rnd_gen

    def set_rnd_generator(self, rnd_gen: Generator):
        del self.rnd_gen
        self.rnd_gen = rnd_gen

    def resolve_statement_dependencies(
        self, statement: Statement, deps: EmptyDependency
    ) -> Tuple[list[Dependency], list[ToCache]]:
        return self.statements.adder.add(statement, deps)

    def do_algebra(
        self, statement: Statement, deps: EmptyDependency
    ) -> tuple[list[Dependency], list[ToCache]]:
        """Derive (but not add) new algebraic predicates."""
        new_deps, to_cache = self.statements.adder.add_algebra(statement, deps)
        self.dependency_graph.add_algebra_edges(to_cache, statement.args)
        return new_deps, to_cache

    def cache_deps(self, deps_to_cache: list[ToCache]):
        for to_cache in deps_to_cache:
            self.dependency_cache.add_dependency(*to_cache)

    def check(self, statement: Statement) -> bool:
        """Symbolically check if a statement is currently considered True."""
        if statement.predicate in [
            Predicate.FIX_L,
            Predicate.FIX_C,
            Predicate.FIX_B,
            Predicate.FIX_T,
            Predicate.FIX_P,
        ]:
            return self.dependency_cache.contains(statement)
        if statement.predicate is Predicate.IND:
            return True
        return self.statements.checker.check(statement)

    def check_goal(self):
        success = False
        if self._goal is not None:
            goal_args = self.map_args_to_objects(self._goal)
            goal_statement = Statement(self._goal.name, goal_args)
            if self.check(goal_statement):
                success = True
        return success

    def additionally_draw(self, name: str, args: list[Point]) -> None:
        """Draw some extra line/circles for illustration purpose."""

        if name in [Predicate.CIRCLE.value]:
            center, point = args[:2]
            circle = self.symbols_graph.new_node(
                Circle, f"({center.name},{point.name})"
            )
            circle.num = num_geo.Circle(center.num, p1=point.num)
            circle.points = center, point

        if name in ["on_circle", "tangent"]:
            center, point = args[-2:]
            circle = self.symbols_graph.new_node(
                Circle, f"({center.name},{point.name})"
            )
            circle.num = num_geo.Circle(center.num, p1=point.num)
            circle.points = center, point

        if name in ["incenter", "excenter", "incenter2", "excenter2"]:
            d, a, b, c = [x for x in args[-4:]]
            a, b, c = sorted([a, b, c], key=lambda x: x.name.lower())
            circle = self.symbols_graph.new_node(
                Circle, f"({d.name},h.{a.name}{b.name})"
            )
            p = d.num.foot(num_geo.Line(a.num, b.num))
            circle.num = num_geo.Circle(d.num, p1=p)
            circle.points = d, a, b, c

        if name in ["cc_tangent"]:
            o, a, w, b = args[-4:]
            c1 = self.symbols_graph.new_node(Circle, f"({o.name},{a.name})")
            c1.num = num_geo.Circle(o.num, p1=a.num)
            c1.points = o, a

            c2 = self.symbols_graph.new_node(Circle, f"({w.name},{b.name})")
            c2.num = num_geo.Circle(w.num, p1=b.num)
            c2.points = w, b

        if name in ["ninepoints"]:
            a, b, c = args[-3:]
            a, b, c = sorted([a, b, c], key=lambda x: x.name.lower())
            circle = self.symbols_graph.new_node(
                Circle, f"(,m.{a.name}{b.name}{c.name})"
            )
            p1 = (b.num + c.num) * 0.5
            p2 = (c.num + a.num) * 0.5
            p3 = (a.num + b.num) * 0.5
            circle.num = num_geo.Circle(p1=p1, p2=p2, p3=p3)
            circle.points = (None, None, a, b, c)

        if name in ["2l1c"]:
            a, b, c, o = args[:4]
            a, b, c = sorted([a, b, c], key=lambda x: x.name.lower())
            circle = self.symbols_graph.new_node(
                Circle, f"({o.name},{a.name}{b.name}{c.name})"
            )
            circle.num = num_geo.Circle(p1=a.num, p2=b.num, p3=c.num)
            circle.points = (a, b, c)

    def add_clause(
        self,
        clause: Clause,
        plevel: int,
        definitions: dict[str, Definition],
    ) -> tuple[list[Dependency], list[ToCache], int]:
        """Add a new clause of construction, e.g. a new excenter."""
        existing_points = self.symbols_graph.all_points()
        new_points = [Point(name) for name in clause.points]

        new_points_dep_points = set()
        new_points_dep = []

        # Step 1: check for all deps.
        for construction in clause.constructions:
            cdef = definitions[construction.name]

            if len(cdef.construction.args) != len(construction.args):
                if len(cdef.construction.args) - len(construction.args) == len(
                    clause.points
                ):
                    construction.args = tuple(clause.points) + construction.args
                else:
                    correct_form = " ".join(
                        cdef.points + ["=", construction.name] + cdef.args
                    )
                    raise ValueError("Argument mismatch. " + correct_form)

            mapping = dict(zip(cdef.construction.args, construction.args))
            c_name = (
                Predicate.MIDPOINT.value
                if construction.name == "midpoint"
                else construction.name
            )
            deps = EmptyDependency(reason=Reason(CONSTRUCTION_RULE), level=0)
            construction_statement = Construction(c_name, construction.args)

            for construction in cdef.deps.constructions:
                args = self.symbols_graph.names2points(
                    [mapping[a] for a in construction.args]
                )
                new_points_dep_points.update(args)

                construction_statement = Statement(construction.name, args)
                if not self.check(construction_statement):
                    raise DepCheckFailError(
                        construction.name + " " + " ".join([x.name for x in args])
                    )

                construction = Dependency(
                    construction_statement, reason=CONSTRUCTION_RULE, level=0
                )
                self.dependency_graph.add_dependency(construction)
                deps.why += [construction]

            new_points_dep += [deps]

        # Step 2: draw.
        def range_fn() -> (
            list[
                Union[
                    num_geo.Point,
                    num_geo.Line,
                    num_geo.Circle,
                    num_geo.HalfLine,
                    num_geo.HoleCircle,
                ]
            ]
        ):
            to_be_intersected = []
            for c in clause.constructions:
                cdef = definitions[c.name]
                mapping = dict(zip(cdef.construction.args, c.args))
                for n in cdef.numerics:
                    args = self.map_args_to_objects(n, mapping)
                    to_be_intersected += sketch(
                        n.name, args, rnd_generator=self.get_rnd_generator()
                    )

            return to_be_intersected

        is_total_free = (
            len(clause.constructions) == 1 and clause.constructions[0].name in FREE
        )
        is_semi_free = (
            len(clause.constructions) == 1 and clause.constructions[0].name in INTERSECT
        )

        existing_numerical_points = [p.num for p in existing_points]

        def draw_fn() -> list[num_geo.Point]:
            to_be_intersected = range_fn()
            return num_geo.reduce(
                to_be_intersected,
                existing_numerical_points,
                rnd_generator=self.get_rnd_generator(),
            )

        rely_on: set[Point] = set()
        for construction in clause.constructions:
            cdef = definitions[construction.name]
            mapping = dict(zip(cdef.construction.args, construction.args))
            for n in cdef.numerics:
                args = self.map_args_to_objects(n, mapping)
                rely_on.update([a for a in args if isinstance(a, Point)])

        for p in rely_on:
            p.change.update(new_points)

        nums = draw_fn()
        for p, num, num0 in zip(new_points, nums, clause.nums):
            p.co_change = new_points
            if isinstance(num0, num_geo.Point):
                num = num0
            elif isinstance(num0, (tuple, list)):
                x, y = num0
                num = num_geo.Point(x, y)

            p.num = num

        # check two things
        new_points_nums = [p.num for p in new_points]
        if len(existing_numerical_points) > 0:
            if check_too_close_numerical(
                new_points_nums, existing_numerical_points, 0.01
            ):
                raise PointTooCloseError()
            if check_too_far_numerical(new_points_nums, existing_numerical_points, 100):
                raise PointTooFarError()
            # if check_too_close_numerical(new_points_nums, existing_numerical_points):
            #     raise PointTooCloseError()
            # if check_too_far_numerical(new_points_nums, existing_numerical_points):
            #     raise PointTooFarError()

        # Commit: now that all conditions are passed.
        # add these points to current graph.
        for p in new_points:
            self.symbols_graph.add_node(p)

        for p in new_points:
            p.why = sum([d.why for d in new_points_dep], [])  # to generate txt logs.
            p.group = new_points
            p.dep_points = new_points_dep_points
            p.dep_points.update(new_points)
            p.plevel = plevel

        # movement dependency:
        rely_dict_0 = defaultdict(lambda: [])

        for construction in clause.constructions:
            cdef = definitions[construction.name]
            mapping = dict(zip(cdef.construction.args, construction.args))
            for p, ps in cdef.rely.items():
                p = mapping[p]
                ps = [mapping[x] for x in ps]
                rely_dict_0[p].append(ps)

        rely_dict = {}
        for p, pss in rely_dict_0.items():
            ps = sum(pss, [])
            if len(pss) > 1:
                ps = [x for x in ps if x != p]

            p = self.symbols_graph._name2point[p]
            ps = self.symbols_graph.names2nodes(ps)
            rely_dict[p] = ps

        for p in new_points:
            p.rely_on = set(rely_dict.get(p, []))
            for x in p.rely_on:
                if not hasattr(x, "base_rely_on"):
                    x.base_rely_on = set()
            p.base_rely_on = set.union(*[x.base_rely_on for x in p.rely_on] + [set()])
            if is_total_free or is_semi_free:
                p.rely_on.add(p)
                p.base_rely_on.add(p)

        plevel_done = set()
        added = []
        to_cache = []
        basics = []
        # Step 3: build the basics.
        for construction, deps in zip(clause.constructions, new_points_dep):
            cdef = definitions[construction.name]
            mapping = dict(zip(cdef.construction.args, construction.args))

            # not necessary for proofing, but for visualization.
            c_args = self.map_args_to_objects(construction)
            self.additionally_draw(construction, c_args)

            for points, bs in cdef.basics:
                if points:
                    points = self.symbols_graph.names2nodes(
                        [mapping[p] for p in points]
                    )
                    points = [p for p in points if p not in plevel_done]
                    for p in points:
                        p.plevel = plevel
                    plevel_done.update(points)
                    plevel += 1
                else:
                    continue

                for b in bs:
                    args = self.map_args_to_objects(b, mapping)
                    basic_statement = Statement(b.name, args)
                    adds, basic_to_cache = self.resolve_statement_dependencies(
                        basic_statement, deps=deps
                    )
                    self.dependency_graph.add_construction_edges(basic_to_cache, args)
                    to_cache += basic_to_cache

                    basics.append((basic_statement, deps))
                    if adds:
                        added += adds

        assert len(plevel_done) == len(new_points)
        for p in new_points:
            p.basics = basics

        return added, to_cache, plevel

    def map_args_to_objects(
        self, construction: Statement, mapping: Optional[dict[str, str]] = None
    ) -> list[Point | Angle | Ratio]:
        def make_const(x):
            arg_obj, _ = self.alegbraic_manipulator.get_or_create_const(
                x, construction.name
            )
            return arg_obj

        args_objs = []
        for arg in construction.args:
            if mapping and arg in mapping:
                arg = mapping[arg]
            args_objs.append(self.symbols_graph.get_point(arg, make_const))
        return args_objs


def mapping_to_names(mapping: Mapping) -> dict[str, str]:
    mapping_names = {}
    for arg, point_or_str in mapping.items():
        if isinstance(point_or_str, Point):
            mapping_names[arg] = point_or_str.name
        else:
            mapping_names[arg] = point_or_str
    return mapping_names


def theorem_mapping_str(theorem: Theorem, mapping: Mapping) -> str:
    points_txt = " ".join(
        [point.name for _name, point in mapping.items() if isinstance(_name, str)]
    )
    return f"{theorem.rule_name} {points_txt}"<|MERGE_RESOLUTION|>--- conflicted
+++ resolved
@@ -160,12 +160,7 @@
             try:
                 symbols_graph = SymbolsGraph()
                 dependency_cache = DependencyCache()
-<<<<<<< HEAD
-                alegbraic_manipulator = AlgebraicManipulator(symbols_graph)
-
-=======
                 algebraic_manipulator = AlgebraicManipulator(symbols_graph)
->>>>>>> e7a90960
                 statements_handler = StatementsHandler(
                     symbols_graph,
                     algebraic_manipulator,
