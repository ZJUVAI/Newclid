from __future__ import annotations
from enum import Enum
from typing import TYPE_CHECKING, Optional, Tuple


import geosolver.combinatorics as comb
from geosolver.statements.statement import Statement, angle_to_num_den, ratio_to_num_den

from geosolver.predicates import Predicate
import geosolver.numerical.check as nm


from geosolver.dependencies.dependency import Reason, Dependency
from geosolver.dependencies.empty_dependency import DependencyBuilder
from geosolver.geometry import (
    Angle,
    Line,
    Node,
    Point,
    Segment,
    is_equal,
)
from geosolver.listing import list_eqratio3


ToCache = Tuple[Statement, Dependency]

if TYPE_CHECKING:
    from geosolver.symbols_graph import SymbolsGraph
    from geosolver.statements.checker import StatementChecker
    from geosolver.dependencies.caching import DependencyCache
    from geosolver.dependencies.why_graph import WhyHyperGraph


class IntrinsicRules(Enum):
    PARA_FROM_PERP = "i00"
    CYCLIC_FROM_CONG = "i01"
    CONG_FROM_EQRATIO = "i02"
    PARA_FROM_EQANGLE = "i03"

    POINT_ON_SAME_LINE = "i04"
    PARA_FROM_LINES = "i05"
    PERP_FROM_LINES = "i06"
    PERP_FROM_ANGLE = "i07"
    EQANGLE_FROM_LINES = "i08"
    EQANGLE_FROM_CONGRUENT_ANGLE = "i09"
    EQRATIO_FROM_PROPORTIONAL_SEGMENTS = "i10"
    CYCLIC_FROM_CIRCLE = "i11"

    ACONST_FROM_LINES = "i12"
    ACONST_FROM_ANGLE = "i13"
    SANGLE_FROM_ANGLE = "i14"
    RCONST_FROM_RATIO = "i15"

    PERP_FROM_PARA = "i16"
    EQANGLE_FROM_PARA = "i17"
    EQRATIO_FROM_CONG = "i18"
    ACONST_FROM_PARA = "i19"
    RCONST_FROM_CONG = "i20"

    SANGLE_FROM_LINES = "i21"
    SANGLE_FROM_PARA = "i22"


class StatementAdder:
    def __init__(
        self,
        symbols_graph: "SymbolsGraph",
        statements_graph: "WhyHyperGraph",
        statements_checker: "StatementChecker",
        dependency_cache: "DependencyCache",
        disabled_intrinsic_rules: Optional[list[IntrinsicRules | str]] = None,
    ) -> None:
        self.symbols_graph = symbols_graph

        self.statements_checker = statements_checker
        self.dependency_cache = dependency_cache
        self.statements_graph = statements_graph

        if disabled_intrinsic_rules is None:
            disabled_intrinsic_rules = []
        self.DISABLED_INTRINSIC_RULES = [
            IntrinsicRules(r) for r in disabled_intrinsic_rules
        ]

        self.PREDICATE_TO_ADDER = {
            Predicate.COLLINEAR: self._add_coll,
            Predicate.COLLINEAR_X: self._add_coll,
            Predicate.PARALLEL: self._add_para,
            Predicate.PERPENDICULAR: self._add_perp,
            Predicate.MIDPOINT: self._add_midp,
            Predicate.CONGRUENT: self._add_cong,
            Predicate.CONGRUENT_2: self._add_cong2,
            Predicate.CIRCLE: self._add_circle,
            Predicate.CYCLIC: self._add_cyclic,
            Predicate.EQANGLE: self._add_eqangle,
            Predicate.EQANGLE6: self._add_eqangle,
            Predicate.S_ANGLE: self._add_s_angle,
            Predicate.EQRATIO: self._add_eqratio,
            Predicate.EQRATIO6: self._add_eqratio,
            Predicate.EQRATIO3: self._add_eqratio3,
            Predicate.EQRATIO4: self._add_eqratio4,
            Predicate.SIMILAR_TRIANGLE: self._add_simtri,
            Predicate.SIMILAR_TRIANGLE_REFLECTED: self._add_simtri_reflect,
            Predicate.SIMILAR_TRIANGLE_BOTH: self._add_simtri_check,
            Predicate.CONTRI_TRIANGLE: self._add_contri,
            Predicate.CONTRI_TRIANGLE_REFLECTED: self._add_contri_reflect,
            Predicate.CONTRI_TRIANGLE_BOTH: self._add_contri_check,
            Predicate.CONSTANT_ANGLE: self._add_aconst,
            Predicate.CONSTANT_RATIO: self._add_rconst,
        }

    def add(
        self, statement: Statement, dep_builder: DependencyBuilder
    ) -> Tuple[list[Dependency], list[ToCache]]:
        """Add a new predicate."""
        piece_adder = self.PREDICATE_TO_ADDER.get(statement.predicate)
        if piece_adder is not None:
            return piece_adder(statement.args, dep_builder)

        deps_to_cache = []
        # Cached or compute piece
        if statement.predicate in [
            Predicate.COMPUTE_ANGLE,
            Predicate.COMPUTE_RATIO,
            Predicate.FIX_L,
            Predicate.FIX_C,
            Predicate.FIX_B,
            Predicate.FIX_T,
            Predicate.FIX_P,
        ]:
            dep = dep_builder.add_head(statement)
            deps_to_cache.append((statement, dep))
            new_deps = [dep]
        elif statement.predicate is Predicate.IND:
            new_deps = []
        else:
            raise ValueError(f"Not recognize predicate {statement.predicate}")

        return new_deps, deps_to_cache

<<<<<<< HEAD
    def add_algebra(
        self, statement: Statement, dep_builder: DependencyBuilder
    ) -> Tuple[list[Dependency], list[ToCache]]:
        return self.PREDICATE_TO_ALGEBRA[statement.predicate](
            statement.args, dep_builder
        )

    def _make_equal(self, x: Node, y: Node, dep: Dependency) -> None:
=======
    def _make_equal(self, x: Node, y: Node, deps: Dependency) -> None:
>>>>>>> f5c273c7
        """Make that two nodes x and y are equal, i.e. merge their value node."""
        if x.val is None:
            x, y = y, x

        self.symbols_graph.get_node_val(x, dep=None)
        self.symbols_graph.get_node_val(y, dep=None)
        vx = x._val
        vy = y._val

        if vx == vy:
            return

        merges = [vx, vy]

        # If eqangle on the same directions switched then they are perpendicular
        if (
            isinstance(x, Angle)
            and x not in self.symbols_graph.aconst.values()
            and y not in self.symbols_graph.aconst.values()
            and x.directions == y.directions[::-1]
            and x.directions[0] != x.directions[1]
        ):
            merges = [self.symbols_graph.vhalfpi, vx, vy]

        self.symbols_graph.merge(merges, dep)

<<<<<<< HEAD
    def _add_algebra_para(
        self, args: tuple[Point, Point, Point, Point], dep_builder: DependencyBuilder
    ):
        a, b, c, d = args
        ab = self.symbols_graph.get_line_thru_pair(a, b)
        cd = self.symbols_graph.get_line_thru_pair(c, d)
        if is_equiv(ab, cd):
            return [], []
        return self._add_para(args, dep_builder)

    def _add_algebra_cong(
        self, args: tuple[Point, Point, Point, Point], dep_builder: DependencyBuilder
    ):
        a, b, c, d = args
        if not (a != b and c != d and (a != c or b != d)):
            return [], []
        return self._add_cong(args, dep_builder)

    def _add_algebra_aconst(
        self,
        args: tuple[Point, Point, Point, Point, Angle],
        dep_builder: DependencyBuilder,
    ):
        a, b, c, d, angle = args
        ab = self.symbols_graph.get_line_thru_pair(a, b)
        cd = self.symbols_graph.get_line_thru_pair(c, d)

        ab, ba, why = self.symbols_graph.get_or_create_angle_from_lines(
            ab, cd, dep=None
        )
        dep_builder = dep_builder.extend_by_why(
            Statement(Predicate.CONSTANT_ANGLE, args),
            why,
            extention_reason=dep_builder.reason,
        )

        a, b = ab._d
        (x, y), (m, n) = a._obj.points, b._obj.points

        new_deps = []
        to_cache = []
        if not is_equal(ab, angle):
            if angle == self.alegbraic_manipulator.halfpi:
                _add, _to_cache = self._add_perp([x, y, m, n], dep_builder)
                new_deps += _add
                to_cache += _to_cache
            aconst = Statement(Predicate.CONSTANT_ANGLE, [x, y, m, n, angle])
            dep1 = dep_builder.add_head(aconst)
            to_cache.append((aconst, dep1))
            self._make_equal(angle, ab, dep=dep1)
            new_deps.append(dep1)

        opposite_angle = angle.opposite
        if not is_equal(ba, opposite_angle):
            if opposite_angle == self.alegbraic_manipulator.halfpi:
                _add, _to_cache = self._add_perp([m, n, x, y], dep_builder)
                new_deps += _add
                to_cache += _to_cache
            aconst = Statement(Predicate.CONSTANT_ANGLE, [m, n, x, y, opposite_angle])
            dep2 = dep_builder.add_head(aconst)
            to_cache.append((aconst, dep2))
            self._make_equal(opposite_angle, ba, dep=dep2)
            new_deps.append(dep2)
        return new_deps, to_cache

=======
>>>>>>> f5c273c7
    def _add_coll(
        self, points: list[Point], dep_builder: DependencyBuilder
    ) -> Tuple[list[Dependency], list[ToCache]]:
        """Add a predicate that `points` are collinear."""
        points = list(set(points))
        og_points = points.copy()

        all_lines: list[Line] = []
        for p1, p2 in comb.arrangement_pairs(points):
            all_lines.append(self.symbols_graph.get_line_thru_pair(p1, p2))
        points = sum([line.neighbors(Point) for line in all_lines], [])
        points = list(set(points))

        existed: set[Line] = set()
        new: set[Line] = set()
        for p1, p2 in comb.arrangement_pairs(points):
            if p1.name > p2.name:
                p1, p2 = p2, p1
            if (p1, p2) in self.symbols_graph._pair2line:
                line = self.symbols_graph._pair2line[(p1, p2)]
                existed.add(line)
            else:
                line = self.symbols_graph.get_new_line_thru_pair(p1, p2)
                new.add(line)

        sorted_existed: list[Line] = list(sorted(existed, key=lambda node: node.name))
        sorted_new: list[Line] = list(sorted(new, key=lambda node: node.name))
        if not sorted_existed:
            line0, *lines = sorted_new
        else:
            line0, lines = sorted_existed[0], sorted_existed[1:] + sorted_new

        add = []
        to_cache = []
        line0, why0 = line0.rep_and_why()
        a, b = line0.points
        for line in lines:
            c, d = line.points
            args = list({a, b, c, d})
            if len(args) < 3:
                continue

            whys: list[Dependency] = []
            for x in args:
                if x not in og_points:
                    whys.append(self._coll_dep(og_points, x))

            abcd_deps = dep_builder
            if IntrinsicRules.POINT_ON_SAME_LINE not in self.DISABLED_INTRINSIC_RULES:
                abcd_deps = dep_builder.extend_by_why(
                    Statement(Predicate.COLLINEAR, og_points),
                    why=whys + why0,
                    extention_reason=Reason(IntrinsicRules.POINT_ON_SAME_LINE),
                )

            is_coll = self.statements_checker.check_coll(args)
            coll = Statement(Predicate.COLLINEAR, args)
            dep = abcd_deps.add_head(coll)
            to_cache.append((coll, dep))
            self.symbols_graph.merge_into(line0, [line], dep)

            if not is_coll:
                add += [dep]

        return add, to_cache

    def _coll_dep(self, points: list[Point], p: Point) -> list[Dependency]:
        """Return the dep(.why) explaining why p is coll with points."""
        for p1, p2 in comb.arrangement_pairs(points):
            if self.statements_checker.check_coll([p1, p2, p]):
                coll = Statement(Predicate.COLLINEAR, [p1, p2, p])
                coll_dep = Dependency(coll, None, None)
                coll_dep.why = self.statements_graph.resolve(coll_dep, None)
                return coll_dep

    def _add_para(
        self, points: list[Point], dep_builder: DependencyBuilder
    ) -> Tuple[list[Dependency], list[ToCache]]:
        """Add a new predicate that 4 points (2 lines) are parallel."""
        a, b, c, d = points
        ab, why1 = self.symbols_graph.get_line_thru_pair_why(a, b)
        cd, why2 = self.symbols_graph.get_line_thru_pair_why(c, d)

        (a, b), (c, d) = ab.points, cd.points

        if IntrinsicRules.PARA_FROM_LINES not in self.DISABLED_INTRINSIC_RULES:
            dep_builder = dep_builder.extend_by_why(
                Statement(Predicate.PARALLEL, points),
                why=why1 + why2,
                extention_reason=Reason(IntrinsicRules.PARA_FROM_LINES),
            )

<<<<<<< HEAD
        para = Statement(Predicate.PARALLEL, (a, b, c, d))
        dep = dep_builder.add_head(para)
        to_cache = [(para, dep)]

        dep.algebra = ab._val, cd._val
=======
        para = Statement(Predicate.PARALLEL, [a, b, c, d])
        dep = deps.populate(para)
        self._make_equal(ab, cd, dep)
>>>>>>> f5c273c7

        self._make_equal(ab, cd, dep)
        if not is_equal(ab, cd):
            return [dep], to_cache
        return [], to_cache

    def _add_para_or_coll_from_perp(
        self,
        a: Point,
        b: Point,
        c: Point,
        d: Point,
        x: Point,
        y: Point,
        m: Point,
        n: Point,
        dep_builder: DependencyBuilder,
    ) -> Tuple[list[Dependency], list[ToCache]]:
        """Add a new parallel or collinear predicate."""
        perp = Statement(Predicate.PERPENDICULAR, [a, b, c, d])
        extends = [Statement(Predicate.PERPENDICULAR, [x, y, m, n])]
        if {a, b} == {x, y}:
            pass
        elif self.statements_checker.check_para([a, b, x, y]):
            extends.append(Statement(Predicate.PARALLEL, [a, b, x, y]))
        elif self.statements_checker.check_coll([a, b, x, y]):
            extends.append(Statement(Predicate.COLLINEAR, set(list([a, b, x, y]))))
        else:
            return None

        if m in [c, d] or n in [c, d] or c in [m, n] or d in [m, n]:
            pass
        elif self.statements_checker.check_coll([c, d, m]):
            extends.append(Statement(Predicate.COLLINEAR, [c, d, m]))
        elif self.statements_checker.check_coll([c, d, n]):
            extends.append(Statement(Predicate.COLLINEAR, [c, d, n]))
        elif self.statements_checker.check_coll([c, m, n]):
            extends.append(Statement(Predicate.COLLINEAR, [c, m, n]))
        elif self.statements_checker.check_coll([d, m, n]):
            extends.append(Statement(Predicate.COLLINEAR, [d, m, n]))
        else:
            dep_builder = dep_builder.extend_many(
                self.statements_graph,
                perp,
                extends,
                extention_reason=Reason(IntrinsicRules.PARA_FROM_PERP),
            )
            return self._add_para([c, d, m, n], dep_builder)

        dep_builder = dep_builder.extend_many(
            self.statements_graph,
            perp,
            extends,
            extention_reason=Reason(IntrinsicRules.PARA_FROM_PERP),
        )
        return self._add_coll(list(set([c, d, m, n])), dep_builder)

    def _maybe_make_para_from_perp(
        self, points: list[Point], dep_builder: DependencyBuilder
    ) -> Optional[Tuple[list[Dependency], list[ToCache]]]:
        """Maybe add a new parallel predicate from perp predicate."""
        a, b, c, d = points
        halfpi = self.symbols_graph.aconst[(1, 2)]
        for ang in halfpi.val.neighbors(Angle):
            if ang == halfpi:
                continue
            d1, d2 = ang.directions
            x, y = d1._obj.points
            m, n = d2._obj.points

            for args in [
                (a, b, c, d, x, y, m, n),
                (a, b, c, d, m, n, x, y),
                (c, d, a, b, x, y, m, n),
                (c, d, a, b, m, n, x, y),
            ]:
                para_or_coll = self._add_para_or_coll_from_perp(*args, dep_builder)
                if para_or_coll is not None:
                    return para_or_coll

        return None

    def _add_perp(
        self, points: list[Point], dep_builder: DependencyBuilder
    ) -> Tuple[list[Dependency], list[ToCache]]:
        """Add a new perpendicular predicate from 4 points (2 lines)."""

        if IntrinsicRules.PARA_FROM_PERP not in self.DISABLED_INTRINSIC_RULES:
            para_from_perp = self._maybe_make_para_from_perp(points, dep_builder)
            if para_from_perp is not None:
                return para_from_perp

        a, b, c, d = points
        ab, why1 = self.symbols_graph.get_line_thru_pair_why(a, b)
        cd, why2 = self.symbols_graph.get_line_thru_pair_why(c, d)

        (a, b), (c, d) = ab.points, cd.points

        if IntrinsicRules.PERP_FROM_LINES not in self.DISABLED_INTRINSIC_RULES:
            dep_builder = dep_builder.extend_by_why(
                Statement(Predicate.PERPENDICULAR, points),
                extention_reason=Reason(IntrinsicRules.PERP_FROM_LINES),
                why=why1 + why2,
            )

        self.symbols_graph.get_node_val(ab, dep=None)
        self.symbols_graph.get_node_val(cd, dep=None)

        if ab.val == cd.val:
            raise ValueError(f"{ab.name} and {cd.name} Cannot be perp.")

        args = [a, b, c, d]
        i = 0
        for x, y, xy in [(a, b, ab), (c, d, cd)]:
            i += 1
            x_, y_ = xy._val._obj.points
            if {x, y} == {x_, y_}:
                continue
            if (
                dep_builder
                and IntrinsicRules.PERP_FROM_PARA not in self.DISABLED_INTRINSIC_RULES
            ):
                perp = Statement(Predicate.PERPENDICULAR, list(args))
                para = Statement(Predicate.PARALLEL, [x, y, x_, y_])
                dep_builder = dep_builder.extend(
                    self.statements_graph,
                    perp,
                    para,
                    extention_reason=Reason(IntrinsicRules.PERP_FROM_PARA),
                )
            args[2 * i - 2] = x_
            args[2 * i - 1] = y_

        a12, a21, why = self.symbols_graph.get_or_create_angle_from_lines(
            ab, cd, dep=None
        )

        perp = Statement(Predicate.PERPENDICULAR, [a, b, c, d])
        if IntrinsicRules.PERP_FROM_ANGLE not in self.DISABLED_INTRINSIC_RULES:
            dep_builder = dep_builder.extend_by_why(
                perp, why=why, extention_reason=Reason(IntrinsicRules.PERP_FROM_ANGLE)
            )

        dab, dcd = a12._d
        a, b = dab._obj.points
        c, d = dcd._obj.points

<<<<<<< HEAD
        dep = dep_builder.add_head(perp)
        dep.algebra = [dab, dcd]
        self._make_equal(a12, a21, dep=dep)
=======
        dep = deps.populate(perp)
        self._make_equal(a12, a21, deps=dep)
>>>>>>> f5c273c7

        eqangle = Statement(Predicate.EQANGLE, [a, b, c, d, c, d, a, b])
        to_cache = [(perp, dep), (eqangle, dep)]

        if not is_equal(a12, a21):
            return [dep], to_cache
        return [], to_cache

    def _add_cong(
        self, points: list[Point], dep_builder: DependencyBuilder
    ) -> Tuple[list[Dependency], list[ToCache]]:
        """Add that two segments (4 points) are congruent."""
        a, b, c, d = points
        ab = self.symbols_graph.get_or_create_segment(a, b, None)
        cd = self.symbols_graph.get_or_create_segment(c, d, None)

        cong = Statement(Predicate.CONGRUENT, [a, b, c, d])
<<<<<<< HEAD
        dep = dep_builder.add_head(cong)
        self._make_equal(ab, cd, dep=dep)
        dep.algebra = ab._val, cd._val
=======
        dep = deps.populate(cong)
        self._make_equal(ab, cd, deps=dep)
>>>>>>> f5c273c7

        to_cache = [(cong, dep)]
        dep_builder = []

        if not is_equal(ab, cd):
            dep_builder += [dep]

        if IntrinsicRules.CYCLIC_FROM_CONG in self.DISABLED_INTRINSIC_RULES or (
            a not in [c, d] and b not in [c, d]
        ):
            return dep_builder, to_cache

        if b in [c, d]:
            a, b = b, a
        if a == d:
            c, d = d, c

        cyclic_deps, cyclic_cache = self._maybe_add_cyclic_from_cong(a, b, d, dep)
        dep_builder += cyclic_deps
        to_cache += cyclic_cache
        return dep_builder, to_cache

    def _add_cong2(
        self, points: list[Point], dep_builder: DependencyBuilder
    ) -> Tuple[list[Dependency], list[ToCache]]:
        m, n, a, b = points
        add, to_cache = self._add_cong([m, a, n, a], dep_builder)
        _add, _to_cache = self._add_cong([m, b, n, b], dep_builder)
        return add + _add, to_cache + _to_cache

    def _add_midp(
        self, points: list[Point], dep_builder: DependencyBuilder
    ) -> Tuple[list[Dependency], list[ToCache]]:
        m, a, b = points
        add_coll, to_cache_coll = self._add_coll(points, dep_builder)
        add_cong, to_cache_cong = self._add_cong([m, a, m, b], dep_builder)
        return add_coll + add_cong, to_cache_coll + to_cache_cong

    def _add_circle(
        self, points: list[Point], dep_builder: DependencyBuilder
    ) -> Tuple[list[Dependency], list[ToCache]]:
        o, a, b, c = points
        add_ab, to_cache_ab = self._add_cong([o, a, o, b], dep_builder)
        add_ac, to_cache_ac = self._add_cong([o, a, o, c], dep_builder)
        return add_ab + add_ac, to_cache_ab + to_cache_ac

    def _add_cyclic(
        self, points: list[Point], dep_builder: DependencyBuilder
    ) -> Tuple[list[Dependency], list[ToCache]]:
        """Add a new cyclic predicate that 4 points are concyclic."""
        points = list(set(points))
        og_points = list(points)

        all_circles = []
        for p1, p2, p3 in comb.arrangement_triplets(points):
            all_circles.append(self.symbols_graph.get_circle_thru_triplet(p1, p2, p3))
        points = sum([c.neighbors(Point) for c in all_circles], [])
        points = list(set(points))

        existed = set()
        new = set()
        for p1, p2, p3 in comb.arrangement_triplets(points):
            p1, p2, p3 = sorted([p1, p2, p3], key=lambda x: x.name)

            if (p1, p2, p3) in self.symbols_graph._triplet2circle:
                circle = self.symbols_graph._triplet2circle[(p1, p2, p3)]
                existed.add(circle)
            else:
                circle = self.symbols_graph.get_new_circle_thru_triplet(p1, p2, p3)
                new.add(circle)

        existed = sorted(existed, key=lambda node: node.name)
        new = sorted(new, key=lambda node: node.name)

        existed, new = list(existed), list(new)
        if not existed:
            circle0, *circles = new
        else:
            circle0, circles = existed[0], existed[1:] + new

        add = []
        to_cache = []
        circle0, why0 = circle0.rep_and_why()
        a, b, c = circle0.points
        for circle in circles:
            d, e, f = circle.points
            args = list({a, b, c, d, e, f})
            if len(args) < 4:
                continue
            whys = []
            for x in [a, b, c, d, e, f]:
                if x not in og_points:
                    whys.append(self._cyclic_dep(og_points, x))

            abcdef_deps = dep_builder
            if IntrinsicRules.CYCLIC_FROM_CIRCLE:
                cyclic = Statement(Predicate.CYCLIC, og_points)
                abcdef_deps = abcdef_deps.extend_by_why(
                    cyclic,
                    why=whys + why0,
                    extention_reason=Reason(IntrinsicRules.CYCLIC_FROM_CIRCLE),
                )

            is_cyclic = self.statements_checker.check_cyclic(args)

            cyclic = Statement(Predicate.CYCLIC, args)
            dep = abcdef_deps.add_head(cyclic)
            to_cache.append((cyclic, dep))
            self.symbols_graph.merge_into(circle0, [circle], dep)
            if not is_cyclic:
                add += [dep]

        return add, to_cache

    def _cyclic_dep(self, points: list[Point], p: Point) -> list[Dependency]:
        for p1, p2, p3 in comb.arrangement_triplets(points):
            if self.statements_checker.check_cyclic([p1, p2, p3, p]):
                cyclic = Statement(Predicate.CYCLIC, [p1, p2, p3, p])
                cyclic_dep = Dependency(cyclic, None, None)
                cyclic_dep.why = self.statements_graph.resolve(cyclic_dep, None)
                return cyclic_dep

    def _maybe_add_cyclic_from_cong(
        self, a: Point, b: Point, c: Point, cong_ab_ac: Dependency
    ) -> Tuple[list[Dependency], list[ToCache]]:
        """Maybe add a new cyclic predicate from given congruent segments."""
        ab = self.symbols_graph.get_or_create_segment(a, b, None)

        # all eq segs with one end being a.
        segs = [s for s in ab.val.neighbors(Segment) if a in s.points]

        # all points on circle (a, b)
        points = []
        for s in segs:
            x, y = list(s.points)
            points.append(x if y == a else y)

        # for sure both b and c are in points
        points = [p for p in points if p not in [b, c]]

        if len(points) < 2:
            return [], []

        x, y = points[:2]

        if self.statements_checker.check_cyclic([b, c, x, y]):
            return [], []

        ax = self.symbols_graph.get_or_create_segment(a, x, dep=None)
        ay = self.symbols_graph.get_or_create_segment(a, y, dep=None)
        why = ab._val.why_equal([ax._val, ay._val], level=None)
        why += [cong_ab_ac]

        dep_builder = DependencyBuilder(
            Reason(IntrinsicRules.CYCLIC_FROM_CONG), level=cong_ab_ac.level
        )
        dep_builder.why = why

        return self._add_cyclic([b, c, x, y], dep_builder)

    def _add_eqangle(
        self, points: list[Point], dep_builder: DependencyBuilder
    ) -> Tuple[list[Dependency], list[ToCache]]:
        """Add eqangle made by 8 points in `points`."""
        if dep_builder:
            dep_builder = dep_builder.copy()
        a, b, c, d, m, n, p, q = points
        ab, why1 = self.symbols_graph.get_line_thru_pair_why(a, b)
        cd, why2 = self.symbols_graph.get_line_thru_pair_why(c, d)
        mn, why3 = self.symbols_graph.get_line_thru_pair_why(m, n)
        pq, why4 = self.symbols_graph.get_line_thru_pair_why(p, q)

        a, b = ab.points
        c, d = cd.points
        m, n = mn.points
        p, q = pq.points

        if IntrinsicRules.EQANGLE_FROM_LINES not in self.DISABLED_INTRINSIC_RULES:
            eqangle = Statement(Predicate.EQANGLE, points)
            dep_builder = dep_builder.extend_by_why(
                eqangle,
                why=why1 + why2 + why3 + why4,
                extention_reason=Reason(IntrinsicRules.EQANGLE_FROM_LINES),
            )

        if IntrinsicRules.PARA_FROM_EQANGLE not in self.DISABLED_INTRINSIC_RULES:
            maybe_pairs = self._maybe_make_equal_pairs(
                a, b, c, d, m, n, p, q, ab, cd, mn, pq, dep_builder
            )
            if maybe_pairs is not None:
                return maybe_pairs

        self.symbols_graph.get_node_val(ab, dep=None)
        self.symbols_graph.get_node_val(cd, dep=None)
        self.symbols_graph.get_node_val(mn, dep=None)
        self.symbols_graph.get_node_val(pq, dep=None)

        add, to_cache = [], []

        if (
            ab.val != cd.val
            and mn.val != pq.val
            and (ab.val != mn.val or cd.val != pq.val)
        ):
            _add, _to_cache = self._add_eqangle8(
                a, b, c, d, m, n, p, q, ab, cd, mn, pq, dep_builder
            )
            add += _add
            to_cache += _to_cache

        if (
            ab.val != mn.val
            and cd.val != pq.val
            and (ab.val != cd.val or mn.val != pq.val)
        ):
            _add, _to_cache = self._add_eqangle8(
                a, b, m, n, c, d, p, q, ab, mn, cd, pq, dep_builder
            )
            add += _add
            to_cache += _to_cache

        return add, to_cache

    def _add_eqangle8(
        self,
        a: Point,
        b: Point,
        c: Point,
        d: Point,
        m: Point,
        n: Point,
        p: Point,
        q: Point,
        ab: Line,
        cd: Line,
        mn: Line,
        pq: Line,
        dep_builder: DependencyBuilder,
    ) -> Tuple[list[Dependency], list[ToCache]]:
        """Add eqangle core."""
        if dep_builder:
            dep_builder = dep_builder.copy()

        args = [a, b, c, d, m, n, p, q]
        i = 0
        for x, y, xy in [(a, b, ab), (c, d, cd), (m, n, mn), (p, q, pq)]:
            i += 1
            x_, y_ = xy._val._obj.points
            if {x, y} == {x_, y_}:
                continue
            if (
                dep_builder
                and IntrinsicRules.EQANGLE_FROM_PARA
                not in self.DISABLED_INTRINSIC_RULES
            ):
                eqangle = Statement(Predicate.EQANGLE, tuple(args))
                para = Statement(Predicate.PARALLEL, [x, y, x_, y_])
                dep_builder = dep_builder.extend(
                    self.statements_graph,
                    eqangle,
                    para,
                    extention_reason=Reason(IntrinsicRules.EQANGLE_FROM_PARA),
                )
                args[2 * i - 2] = x_
                args[2 * i - 1] = y_

        add = []
        ab_cd, cd_ab, why1 = self.symbols_graph.get_or_create_angle_from_lines(
            ab, cd, dep=None
        )
        mn_pq, pq_mn, why2 = self.symbols_graph.get_or_create_angle_from_lines(
            mn, pq, dep=None
        )

        if (
            IntrinsicRules.EQANGLE_FROM_CONGRUENT_ANGLE
            not in self.DISABLED_INTRINSIC_RULES
        ):
            eqangle = Statement(Predicate.EQANGLE, args)
            dep_builder = dep_builder.extend_by_why(
                eqangle,
                why=why1 + why2,
                extention_reason=Reason(IntrinsicRules.EQANGLE_FROM_CONGRUENT_ANGLE),
            )

        dab, dcd = ab_cd._d
        dmn, dpq = mn_pq._d

        a, b = dab._obj.points
        c, d = dcd._obj.points
        m, n = dmn._obj.points
        p, q = dpq._obj.points

        to_cache = []

        deps1 = None
        eqangle = Statement(Predicate.EQANGLE, [a, b, c, d, m, n, p, q])
<<<<<<< HEAD
        if dep_builder:
            deps1 = dep_builder.add_head(eqangle)
            deps1.algebra = [dab, dcd, dmn, dpq]
=======
        if deps:
            deps1 = deps.populate(eqangle)
>>>>>>> f5c273c7
        if not is_equal(ab_cd, mn_pq):
            add += [deps1]
        to_cache.append((eqangle, deps1))
        self._make_equal(ab_cd, mn_pq, dep=deps1)

        deps2 = None
        eqangle_sym = Statement(Predicate.EQANGLE, [c, d, a, b, p, q, m, n])
<<<<<<< HEAD
        if dep_builder:
            deps2 = dep_builder.add_head(eqangle_sym)
            deps2.algebra = [dcd, dab, dpq, dmn]
=======
        if deps:
            deps2 = deps.populate(eqangle_sym)
>>>>>>> f5c273c7
        if not is_equal(cd_ab, pq_mn):
            add += [deps2]
        to_cache.append((eqangle_sym, deps2))
        self._make_equal(cd_ab, pq_mn, dep=deps2)

        return add, to_cache

    def _add_eqratio3(
        self, points: list[Point], dep_builder: DependencyBuilder
    ) -> Tuple[list[Dependency], list[ToCache]]:
        """Add three eqratios through a list of 6 points (due to parallel lines).

          a -- b
         m ---- n
        c ------ d

        """
        add, to_cache = [], []
        ratios = list_eqratio3(points)
        for ratio_points in ratios:
            _add, _to_cache = self._add_eqratio(ratio_points, dep_builder)
            add += _add
            to_cache += _to_cache
        return add, to_cache

    def _add_eqratio4(
        self, points: list[Point], dep_builder: DependencyBuilder
    ) -> Tuple[list[Dependency], list[ToCache]]:
        """Add four eqratios through a list of 5 points
        (due to parallel lines with common point).

           o
         a - b
        c --- d

        """
        o, a, b, c, d = points
        add, to_cache = self._add_eqratio3([a, b, c, d, o, o], dep_builder)
        _add, _to_cache = self._add_eqratio([o, a, o, c, a, b, c, d], dep_builder)
        return add + _add, to_cache + _to_cache

    def _add_eqratio(
        self, points: list[Point], dep_builder: DependencyBuilder
    ) -> Tuple[list[Dependency], list[ToCache]]:
        """Add a new eqratio from 8 points."""
        if dep_builder:
            dep_builder = dep_builder.copy()
        a, b, c, d, m, n, p, q = points
        ab = self.symbols_graph.get_or_create_segment(a, b, dep=None)
        cd = self.symbols_graph.get_or_create_segment(c, d, dep=None)
        mn = self.symbols_graph.get_or_create_segment(m, n, dep=None)
        pq = self.symbols_graph.get_or_create_segment(p, q, dep=None)

        if IntrinsicRules.CONG_FROM_EQRATIO not in self.DISABLED_INTRINSIC_RULES:
            add = self._maybe_make_equal_pairs(
                a, b, c, d, m, n, p, q, ab, cd, mn, pq, dep_builder
            )
            if add is not None:
                return add

        self.symbols_graph.get_node_val(ab, dep=None)
        self.symbols_graph.get_node_val(cd, dep=None)
        self.symbols_graph.get_node_val(mn, dep=None)
        self.symbols_graph.get_node_val(pq, dep=None)

        add = []
        to_cache = []
        if (
            ab.val != cd.val
            and mn.val != pq.val
            and (ab.val != mn.val or cd.val != pq.val)
        ):
            _add, _to_cache = self._add_eqratio8(
                a, b, c, d, m, n, p, q, ab, cd, mn, pq, dep_builder
            )
            add += _add
            to_cache += _to_cache

        if (
            ab.val != mn.val
            and cd.val != pq.val
            and (ab.val != cd.val or mn.val != pq.val)
        ):
            _add, _to_cache = self._add_eqratio8(
                a, b, m, n, c, d, p, q, ab, mn, cd, pq, dep_builder
            )
            add += _add
            to_cache += _to_cache
        return add, to_cache

    def _add_eqratio8(
        self,
        a: Point,
        b: Point,
        c: Point,
        d: Point,
        m: Point,
        n: Point,
        p: Point,
        q: Point,
        ab: Segment,
        cd: Segment,
        mn: Segment,
        pq: Segment,
        dep_builder: DependencyBuilder,
    ) -> Tuple[list[Dependency], list[ToCache]]:
        """Add a new eqratio from 8 points (core)."""
        if dep_builder:
            dep_builder = dep_builder.copy()

        args = [a, b, c, d, m, n, p, q]
        i = 0
        for x, y, xy in [(a, b, ab), (c, d, cd), (m, n, mn), (p, q, pq)]:
            if {x, y} == set(xy.points):
                continue
            x_, y_ = list(xy.points)
            if (
                dep_builder
                and IntrinsicRules.EQRATIO_FROM_CONG
                not in self.DISABLED_INTRINSIC_RULES
            ):
                eqratio = Statement(Predicate.EQRATIO, tuple(args))
                cong = Statement(Predicate.CONGRUENT, [x, y, x_, y_])
                dep_builder = dep_builder.extend(
                    self.statements_graph,
                    eqratio,
                    cong,
                    extention_reason=Reason(IntrinsicRules.EQRATIO_FROM_CONG),
                )
            args[2 * i - 2] = x_
            args[2 * i - 1] = y_

        add = []
        ab_cd, cd_ab, why1 = self.symbols_graph.get_or_create_ratio_from_segments(
            ab, cd, dep=None
        )
        mn_pq, pq_mn, why2 = self.symbols_graph.get_or_create_ratio_from_segments(
            mn, pq, dep=None
        )

        if (
            IntrinsicRules.EQRATIO_FROM_PROPORTIONAL_SEGMENTS
            not in self.DISABLED_INTRINSIC_RULES
        ):
            dep_builder = dep_builder.extend_by_why(
                Statement(Predicate.EQRATIO, tuple(args)),
                why=why1 + why2,
                extention_reason=Reason(
                    IntrinsicRules.EQRATIO_FROM_PROPORTIONAL_SEGMENTS
                ),
            )

        lab, lcd = ab_cd._l
        lmn, lpq = mn_pq._l

        a, b = lab._obj.points
        c, d = lcd._obj.points
        m, n = lmn._obj.points
        p, q = lpq._obj.points

        to_cache = []

        deps1 = None
        eqratio = Statement(Predicate.EQRATIO, [a, b, c, d, m, n, p, q])
<<<<<<< HEAD
        if dep_builder:
            deps1 = dep_builder.add_head(eqratio)
            deps1.algebra = [ab._val, cd._val, mn._val, pq._val]
=======
        if deps:
            deps1 = deps.populate(eqratio)
>>>>>>> f5c273c7
        if not is_equal(ab_cd, mn_pq):
            add += [deps1]
        to_cache.append((eqratio, deps1))
        self._make_equal(ab_cd, mn_pq, dep=deps1)

        deps2 = None
        eqratio_sym = Statement(Predicate.EQRATIO, [c, d, a, b, p, q, m, n])
<<<<<<< HEAD
        if dep_builder:
            deps2 = dep_builder.add_head(eqratio_sym)
            deps2.algebra = [cd._val, ab._val, pq._val, mn._val]
=======
        if deps:
            deps2 = deps.populate(eqratio_sym)
>>>>>>> f5c273c7
        if not is_equal(cd_ab, pq_mn):
            add += [deps2]
        to_cache.append((eqratio_sym, deps2))
        self._make_equal(cd_ab, pq_mn, dep=deps2)
        return add, to_cache

    def _add_simtri_check(
        self, points: list[Point], dep_builder: DependencyBuilder
    ) -> Tuple[list[Dependency], list[ToCache]]:
        if nm.same_clock(*[p.num for p in points]):
            return self._add_simtri(points, dep_builder)
        return self._add_simtri_reflect(points, dep_builder)

    def _add_contri_check(
        self, points: list[Point], dep_builder: DependencyBuilder
    ) -> Tuple[list[Dependency], list[ToCache]]:
        if nm.same_clock(*[p.num for p in points]):
            return self._add_contri(points, dep_builder)
        return self._add_contri_reflect(points, dep_builder)

    def _add_simtri(
        self, points: list[Point], dep_builder: DependencyBuilder
    ) -> Tuple[list[Dependency], list[ToCache]]:
        """Add two similar triangles."""
        add, to_cache = [], []
        hashs = [dep.statement.hash_tuple for dep in dep_builder.why]

        for args in comb.enum_triangle(points):
            eqangle6 = Statement(Predicate.EQANGLE6, args)
            if eqangle6.hash_tuple in hashs:
                continue
            _add, _to_cache = self._add_eqangle(args, dep_builder=dep_builder)
            add += _add
            to_cache += _to_cache

        for args in comb.enum_triangle(points):
            eqratio6 = Statement(Predicate.EQRATIO6, args)
            if eqratio6.hash_tuple in hashs:
                continue
            _add, _to_cache = self._add_eqratio(args, dep_builder=dep_builder)
            add += _add
            to_cache += _to_cache
        return add, to_cache

    def _add_simtri_reflect(
        self, points: list[Point], dep_builder: DependencyBuilder
    ) -> Tuple[list[Dependency], list[ToCache]]:
        """Add two similar reflected triangles."""
        add, to_cache = [], []
        hashs = [dep.statement.hash_tuple for dep in dep_builder.why]
        for args in comb.enum_triangle_reflect(points):
            eqangle6 = Statement(Predicate.EQANGLE6, args)
            if eqangle6.hash_tuple in hashs:
                continue
            _add, _to_cache = self._add_eqangle(args, dep_builder=dep_builder)
            add += _add
            to_cache += _to_cache

        for args in comb.enum_triangle(points):
            eqratio6 = Statement(Predicate.EQRATIO6, args)
            if eqratio6.hash_tuple in hashs:
                continue
            _add, _to_cache = self._add_eqratio(args, dep_builder=dep_builder)
            add += _add
            to_cache += _to_cache

        return add, to_cache

    def _add_contri(
        self, points: list[Point], dep_builder: DependencyBuilder
    ) -> Tuple[list[Dependency], list[ToCache]]:
        """Add two congruent triangles."""
        add, to_cache = [], []
        hashs = [dep.statement.hash_tuple for dep in dep_builder.why]
        for args in comb.enum_triangle(points):
            eqangle6 = Statement(Predicate.EQANGLE6, args)
            if eqangle6.hash_tuple in hashs:
                continue
            _add, _to_cache = self._add_eqangle(args, dep_builder=dep_builder)
            add += _add
            to_cache += _to_cache

        for args in comb.enum_sides(points):
            cong = Statement(Predicate.CONGRUENT, args)
            if cong.hash_tuple in hashs:
                continue
            _add, _to_cache = self._add_cong(args, dep_builder)
            add += _add
            to_cache += _to_cache
        return add, to_cache

    def _add_contri_reflect(
        self, points: list[Point], dep_builder: DependencyBuilder
    ) -> Tuple[list[Dependency], list[ToCache]]:
        """Add two congruent reflected triangles."""
        add, to_cache = [], []
        hashs = [dep.statement.hash_tuple for dep in dep_builder.why]
        for args in comb.enum_triangle_reflect(points):
            eqangle6 = Statement(Predicate.EQANGLE6, args)
            if eqangle6.hash_tuple in hashs:
                continue
            _add, _to_cache = self._add_eqangle(args, dep_builder)
            add += _add
            to_cache += _to_cache

        for args in comb.enum_sides(points):
            cong = Statement(Predicate.CONGRUENT, args)
            if cong.hash_tuple in hashs:
                continue
            _add, _to_cache = self._add_cong(args, dep_builder)
            add += _add
            to_cache += _to_cache

        return add, to_cache

    def _maybe_make_equal_pairs(
        self,
        a: Point,
        b: Point,
        c: Point,
        d: Point,
        m: Point,
        n: Point,
        p: Point,
        q: Point,
        ab: Line,
        cd: Line,
        mn: Line,
        pq: Line,
        dep_builder: DependencyBuilder,
    ) -> Optional[Tuple[list[Dependency], list[ToCache]]]:
        """Add ab/cd = mn/pq in case maybe either two of (ab,cd,mn,pq) are equal."""
        level = dep_builder.level
        if is_equal(ab, cd, level):
            return self._make_equal_pairs(
                a, b, c, d, m, n, p, q, ab, cd, mn, pq, dep_builder
            )
        elif is_equal(mn, pq, level):
            return self._make_equal_pairs(
                m, n, p, q, a, b, c, d, mn, pq, ab, cd, dep_builder
            )
        elif is_equal(ab, mn, level):
            return self._make_equal_pairs(
                a, b, m, n, c, d, p, q, ab, mn, cd, pq, dep_builder
            )
        elif is_equal(cd, pq, level):
            return self._make_equal_pairs(
                c, d, p, q, a, b, m, n, cd, pq, ab, mn, dep_builder
            )
        else:
            return None

    def _make_equal_pairs(
        self,
        a: Point,
        b: Point,
        c: Point,
        d: Point,
        m: Point,
        n: Point,
        p: Point,
        q: Point,
        ab: Line,
        cd: Line,
        mn: Line,
        pq: Line,
        dep_builder: DependencyBuilder,
    ) -> Tuple[list[Dependency], list[ToCache]]:
        """Add ab/cd = mn/pq in case either two of (ab,cd,mn,pq) are equal."""
        if isinstance(ab, Segment):
            dep_pred = Predicate.EQRATIO
            eq_pred = Predicate.CONGRUENT
            intrinsic_rule = IntrinsicRules.CONG_FROM_EQRATIO
        else:
            dep_pred = Predicate.EQANGLE
            eq_pred = Predicate.PARALLEL
            intrinsic_rule = IntrinsicRules.PARA_FROM_EQANGLE

        reason = Reason(intrinsic_rule)
        eq = Statement(dep_pred, [a, b, c, d, m, n, p, q])
        if ab != cd:
            because_eq = Statement(eq_pred, [a, b, c, d])
            dep_builder = dep_builder.extend(
                self.statements_graph, eq, because_eq, reason
            )

        elif eq_pred is Predicate.PARALLEL:  # ab == cd.
            colls = [a, b, c, d]
            if len(set(colls)) > 2:
                because_collx = Statement(Predicate.COLLINEAR_X, colls)
                dep_builder = dep_builder.extend(
                    self.statements_graph, eq, because_collx, reason
                )

        because_eq = Statement(eq_pred, [m, n, p, q])
        dep = dep_builder.add_head(because_eq)
        self._make_equal(mn, pq, dep=dep)

        to_cache = [(because_eq, dep)]

        if is_equal(mn, pq):
            return [], to_cache
        return [dep], to_cache

    def _add_aconst(
        self, points: list[Point], dep_builder: DependencyBuilder
    ) -> Tuple[list[Dependency], list[ToCache]]:
        """Add that an angle is equal to some constant."""
        points = list(points)
        a, b, c, d, ang = points

        num, den = angle_to_num_den(ang)
        nd, dn = self.symbols_graph.get_or_create_const_ang(num, den)

<<<<<<< HEAD
        if nd == self.alegbraic_manipulator.halfpi:
            return self._add_perp([a, b, c, d], dep_builder)
=======
        # if nd == self.symbols_graph.halfpi:
        #     return self._add_perp([a, b, c, d], deps)
>>>>>>> f5c273c7

        ab, why1 = self.symbols_graph.get_line_thru_pair_why(a, b)
        cd, why2 = self.symbols_graph.get_line_thru_pair_why(c, d)

        (a, b), (c, d) = ab.points, cd.points
        if IntrinsicRules.ACONST_FROM_LINES not in self.DISABLED_INTRINSIC_RULES:
            args = points[:-1] + [nd]
            aconst = Statement(Predicate.CONSTANT_ANGLE, tuple(args))
            dep_builder = dep_builder.extend_by_why(
                aconst,
                why=why1 + why2,
                extention_reason=Reason(IntrinsicRules.ACONST_FROM_LINES),
            )

        self.symbols_graph.get_node_val(ab, dep=None)
        self.symbols_graph.get_node_val(cd, dep=None)

        if ab.val == cd.val:
            raise ValueError(f"{ab.name} - {cd.name} cannot be {nd.name}")

        args = [a, b, c, d, nd]
        i = 0
        for x, y, xy in [(a, b, ab), (c, d, cd)]:
            i += 1
            x_, y_ = xy._val._obj.points
            if {x, y} == {x_, y_}:
                continue
            if (
                dep_builder
                and IntrinsicRules.ACONST_FROM_PARA not in self.DISABLED_INTRINSIC_RULES
            ):
                aconst = Statement(Predicate.CONSTANT_ANGLE, tuple(args))
                para = Statement(Predicate.PARALLEL, [x, y, x_, y_])
                dep_builder = dep_builder.extend(
                    self.statements_graph,
                    aconst,
                    para,
                    Reason(IntrinsicRules.ACONST_FROM_PARA),
                )
            args[2 * i - 2] = x_
            args[2 * i - 1] = y_

        ab_cd, cd_ab, why = self.symbols_graph.get_or_create_angle_from_lines(
            ab, cd, dep=None
        )

        aconst = Statement(Predicate.CONSTANT_ANGLE, [a, b, c, d, nd])
        if IntrinsicRules.ACONST_FROM_ANGLE not in self.DISABLED_INTRINSIC_RULES:
            dep_builder = dep_builder.extend_by_why(
                aconst,
                why=why,
                extention_reason=Reason(IntrinsicRules.ACONST_FROM_ANGLE),
            )

        dab, dcd = ab_cd._d
        a, b = dab._obj.points
        c, d = dcd._obj.points

        ang = int(num) * 180 / int(den)
        add = []
        to_cache = []
        if not is_equal(ab_cd, nd):
<<<<<<< HEAD
            deps1 = dep_builder.add_head(aconst)
            deps1.algebra = dab, dcd, ang % 180
            self._make_equal(ab_cd, nd, dep=deps1)
=======
            # This "if", if deleted, tests will still be passed
            # It's added because it's present in _add_algebra_aconst
            if nd == self.symbols_graph.halfpi:
                _add, _to_cache = self._add_perp([a, b, c, d], deps)
                add += _add
                to_cache += _to_cache
            deps1 = deps.populate(aconst)
            self._make_equal(ab_cd, nd, deps=deps1)
>>>>>>> f5c273c7
            to_cache.append((aconst, deps1))
            add += [deps1]

        aconst2 = Statement(Predicate.CONSTANT_ANGLE, [a, b, c, d, nd])
        if not is_equal(cd_ab, dn):
<<<<<<< HEAD
            deps2 = dep_builder.add_head(aconst2)
            deps2.algebra = dcd, dab, 180 - ang % 180
            self._make_equal(cd_ab, dn, dep=deps2)
=======
            # This "if", if deleted, tests will still be passed
            # It's added because it's present in _add_algebra_aconst
            if dn == self.symbols_graph.halfpi:
                _add, _to_cache = self._add_perp([c, d, a, b], deps)
                add += _add
                to_cache += _to_cache
            deps2 = deps.populate(aconst2)
            self._make_equal(cd_ab, dn, deps=deps2)
>>>>>>> f5c273c7
            to_cache.append((aconst2, deps2))
            add += [deps2]

        return add, to_cache

    def _add_s_angle(
        self, points: list[Point], dep_builder: DependencyBuilder
    ) -> Tuple[list[Dependency], list[ToCache]]:
        """Add that an angle abx is equal to constant y."""
        a, b, x, angle = points
        num, den = angle_to_num_den(angle)
        nd, dn = self.symbols_graph.get_or_create_const_ang(num, den)

<<<<<<< HEAD
        if nd == self.alegbraic_manipulator.halfpi:
            return self._add_perp([a, b, b, x], dep_builder)
=======
        if nd == self.symbols_graph.halfpi:
            return self._add_perp([a, b, b, x], deps)
>>>>>>> f5c273c7

        ab, why1 = self.symbols_graph.get_line_thru_pair_why(a, b)
        bx, why2 = self.symbols_graph.get_line_thru_pair_why(b, x)

        self.symbols_graph.get_node_val(ab, dep=None)
        self.symbols_graph.get_node_val(bx, dep=None)

        add, to_cache = [], []

        if ab.val == bx.val:
            return add, to_cache

        sangle = Statement(Predicate.S_ANGLE, (a, b, x))
        if IntrinsicRules.SANGLE_FROM_LINES not in self.DISABLED_INTRINSIC_RULES:
            dep_builder = dep_builder.extend_by_why(
                sangle,
                why=why1 + why2,
                extention_reason=Reason(IntrinsicRules.SANGLE_FROM_LINES),
            )

        if IntrinsicRules.SANGLE_FROM_PARA not in self.DISABLED_INTRINSIC_RULES:
            paras = []
            for p, q, pq in [(a, b, ab), (b, x, bx)]:
                p_, q_ = pq.val._obj.points
                if {p, q} == {p_, q_}:
                    continue
                paras.append(Statement(Predicate.PARALLEL, (p, q, p_, q_)))
            if paras:
                dep_builder = dep_builder.extend_many(
                    self.statements_graph,
                    sangle,
                    paras,
                    Reason(IntrinsicRules.SANGLE_FROM_PARA),
                )

        xba, abx, why = self.symbols_graph.get_or_create_angle_from_lines(
            bx, ab, dep=None
        )
        if IntrinsicRules.SANGLE_FROM_ANGLE not in self.DISABLED_INTRINSIC_RULES:
            aconst = Statement(Predicate.CONSTANT_ANGLE, [b, x, a, b, nd])
            dep_builder = dep_builder.extend_by_why(
                aconst,
                why=why,
                extention_reason=Reason(IntrinsicRules.SANGLE_FROM_ANGLE),
            )

        dab, dbx = abx._d
        a, b = dab._obj.points
        c, x = dbx._obj.points

        if not is_equal(xba, nd):
            aconst = Statement(Predicate.S_ANGLE, [c, x, a, b, nd])
<<<<<<< HEAD
            deps1 = dep_builder.add_head(aconst)
            deps1.algebra = dbx, dab, ang
=======
            deps1 = deps.populate(aconst)
>>>>>>> f5c273c7

            self._make_equal(xba, nd, dep=deps1)
            to_cache.append((aconst, deps1))
            add += [deps1]

        if not is_equal(abx, dn):
            aconst2 = Statement(Predicate.S_ANGLE, [a, b, c, x, dn])
<<<<<<< HEAD
            deps2 = dep_builder.add_head(aconst2)
            deps2.algebra = dab, dbx, 180 - ang
=======
            deps2 = deps.populate(aconst2)
>>>>>>> f5c273c7

            self._make_equal(abx, dn, dep=deps2)
            to_cache.append((aconst2, deps2))
            add += [deps2]

        return add, to_cache

    def _add_rconst(
        self, args: list[Point], dep_builder: DependencyBuilder
    ) -> Tuple[list[Dependency], list[ToCache]]:
        """Add new algebraic predicates of type eqratio-constant."""
        a, b, c, d, ratio = args

        num, den = ratio_to_num_den(ratio)
        nd, dn = self.symbols_graph.get_or_create_const_rat(num, den)

        if num == den:
            return self._add_cong([a, b, c, d], dep_builder)

        ab = self.symbols_graph.get_or_create_segment(a, b, dep=None)
        cd = self.symbols_graph.get_or_create_segment(c, d, dep=None)

        self.symbols_graph.get_node_val(ab, dep=None)
        self.symbols_graph.get_node_val(cd, dep=None)

        if ab.val == cd.val:
            raise ValueError(f"{ab.name} and {cd.name} cannot be equal")

        args = [a, b, c, d, nd]
        i = 0
        for x, y, xy in [(a, b, ab), (c, d, cd)]:
            i += 1
            x_, y_ = list(xy._val._obj.points)
            if {x, y} == {x_, y_}:
                continue
            if (
                dep_builder
                and IntrinsicRules.RCONST_FROM_CONG not in self.DISABLED_INTRINSIC_RULES
            ):
                rconst = Statement(Predicate.CONSTANT_RATIO, tuple(args))
                cong = Statement(Predicate.CONGRUENT, [x, y, x_, y_])
                dep_builder = dep_builder.extend(
                    self.statements_graph,
                    rconst,
                    cong,
                    extention_reason=Reason(IntrinsicRules.RCONST_FROM_CONG),
                )
            args[2 * i - 2] = x_
            args[2 * i - 1] = y_

        ab_cd, cd_ab, why = self.symbols_graph.get_or_create_ratio_from_segments(
            ab, cd, dep=None
        )

        rconst = Statement(Predicate.CONSTANT_RATIO, [a, b, c, d, nd])
        if IntrinsicRules.RCONST_FROM_RATIO not in self.DISABLED_INTRINSIC_RULES:
            dep_builder = dep_builder.extend_by_why(
                rconst,
                why=why,
                extention_reason=Reason(IntrinsicRules.RCONST_FROM_RATIO),
            )

        lab, lcd = ab_cd._l
        a, b = list(lab._obj.points)
        c, d = list(lcd._obj.points)

        add = []
        to_cache = []
        if not is_equal(ab_cd, nd):
<<<<<<< HEAD
            dep1 = dep_builder.add_head(rconst)
            dep1.algebra = ab._val, cd._val, num, den
            self._make_equal(nd, ab_cd, dep=dep1)
=======
            dep1 = deps.populate(rconst)
            self._make_equal(nd, ab_cd, deps=dep1)
>>>>>>> f5c273c7
            to_cache.append((rconst, dep1))
            add.append(dep1)

        if not is_equal(cd_ab, dn):
            rconst2 = Statement(Predicate.CONSTANT_RATIO, [c, d, a, b, dn])
<<<<<<< HEAD
            dep2 = dep_builder.add_head(rconst2)
            dep2.algebra = cd._val, ab._val, num, den
            self._make_equal(dn, cd_ab, dep=dep2)  # TODO FIX THAT
=======
            dep2 = deps.populate(rconst2)
            self._make_equal(dn, cd_ab, deps=dep2)  # TODO FIX THAT
>>>>>>> f5c273c7
            to_cache.append((rconst2, dep2))
            add.append(dep2)

        return add, to_cache<|MERGE_RESOLUTION|>--- conflicted
+++ resolved
@@ -139,18 +139,7 @@
 
         return new_deps, deps_to_cache
 
-<<<<<<< HEAD
-    def add_algebra(
-        self, statement: Statement, dep_builder: DependencyBuilder
-    ) -> Tuple[list[Dependency], list[ToCache]]:
-        return self.PREDICATE_TO_ALGEBRA[statement.predicate](
-            statement.args, dep_builder
-        )
-
     def _make_equal(self, x: Node, y: Node, dep: Dependency) -> None:
-=======
-    def _make_equal(self, x: Node, y: Node, deps: Dependency) -> None:
->>>>>>> f5c273c7
         """Make that two nodes x and y are equal, i.e. merge their value node."""
         if x.val is None:
             x, y = y, x
@@ -177,74 +166,6 @@
 
         self.symbols_graph.merge(merges, dep)
 
-<<<<<<< HEAD
-    def _add_algebra_para(
-        self, args: tuple[Point, Point, Point, Point], dep_builder: DependencyBuilder
-    ):
-        a, b, c, d = args
-        ab = self.symbols_graph.get_line_thru_pair(a, b)
-        cd = self.symbols_graph.get_line_thru_pair(c, d)
-        if is_equiv(ab, cd):
-            return [], []
-        return self._add_para(args, dep_builder)
-
-    def _add_algebra_cong(
-        self, args: tuple[Point, Point, Point, Point], dep_builder: DependencyBuilder
-    ):
-        a, b, c, d = args
-        if not (a != b and c != d and (a != c or b != d)):
-            return [], []
-        return self._add_cong(args, dep_builder)
-
-    def _add_algebra_aconst(
-        self,
-        args: tuple[Point, Point, Point, Point, Angle],
-        dep_builder: DependencyBuilder,
-    ):
-        a, b, c, d, angle = args
-        ab = self.symbols_graph.get_line_thru_pair(a, b)
-        cd = self.symbols_graph.get_line_thru_pair(c, d)
-
-        ab, ba, why = self.symbols_graph.get_or_create_angle_from_lines(
-            ab, cd, dep=None
-        )
-        dep_builder = dep_builder.extend_by_why(
-            Statement(Predicate.CONSTANT_ANGLE, args),
-            why,
-            extention_reason=dep_builder.reason,
-        )
-
-        a, b = ab._d
-        (x, y), (m, n) = a._obj.points, b._obj.points
-
-        new_deps = []
-        to_cache = []
-        if not is_equal(ab, angle):
-            if angle == self.alegbraic_manipulator.halfpi:
-                _add, _to_cache = self._add_perp([x, y, m, n], dep_builder)
-                new_deps += _add
-                to_cache += _to_cache
-            aconst = Statement(Predicate.CONSTANT_ANGLE, [x, y, m, n, angle])
-            dep1 = dep_builder.add_head(aconst)
-            to_cache.append((aconst, dep1))
-            self._make_equal(angle, ab, dep=dep1)
-            new_deps.append(dep1)
-
-        opposite_angle = angle.opposite
-        if not is_equal(ba, opposite_angle):
-            if opposite_angle == self.alegbraic_manipulator.halfpi:
-                _add, _to_cache = self._add_perp([m, n, x, y], dep_builder)
-                new_deps += _add
-                to_cache += _to_cache
-            aconst = Statement(Predicate.CONSTANT_ANGLE, [m, n, x, y, opposite_angle])
-            dep2 = dep_builder.add_head(aconst)
-            to_cache.append((aconst, dep2))
-            self._make_equal(opposite_angle, ba, dep=dep2)
-            new_deps.append(dep2)
-        return new_deps, to_cache
-
-=======
->>>>>>> f5c273c7
     def _add_coll(
         self, points: list[Point], dep_builder: DependencyBuilder
     ) -> Tuple[list[Dependency], list[ToCache]]:
@@ -337,17 +258,9 @@
                 extention_reason=Reason(IntrinsicRules.PARA_FROM_LINES),
             )
 
-<<<<<<< HEAD
         para = Statement(Predicate.PARALLEL, (a, b, c, d))
         dep = dep_builder.add_head(para)
         to_cache = [(para, dep)]
-
-        dep.algebra = ab._val, cd._val
-=======
-        para = Statement(Predicate.PARALLEL, [a, b, c, d])
-        dep = deps.populate(para)
-        self._make_equal(ab, cd, dep)
->>>>>>> f5c273c7
 
         self._make_equal(ab, cd, dep)
         if not is_equal(ab, cd):
@@ -495,14 +408,8 @@
         a, b = dab._obj.points
         c, d = dcd._obj.points
 
-<<<<<<< HEAD
         dep = dep_builder.add_head(perp)
-        dep.algebra = [dab, dcd]
         self._make_equal(a12, a21, dep=dep)
-=======
-        dep = deps.populate(perp)
-        self._make_equal(a12, a21, deps=dep)
->>>>>>> f5c273c7
 
         eqangle = Statement(Predicate.EQANGLE, [a, b, c, d, c, d, a, b])
         to_cache = [(perp, dep), (eqangle, dep)]
@@ -520,14 +427,8 @@
         cd = self.symbols_graph.get_or_create_segment(c, d, None)
 
         cong = Statement(Predicate.CONGRUENT, [a, b, c, d])
-<<<<<<< HEAD
         dep = dep_builder.add_head(cong)
         self._make_equal(ab, cd, dep=dep)
-        dep.algebra = ab._val, cd._val
-=======
-        dep = deps.populate(cong)
-        self._make_equal(ab, cd, deps=dep)
->>>>>>> f5c273c7
 
         to_cache = [(cong, dep)]
         dep_builder = []
@@ -825,14 +726,8 @@
 
         deps1 = None
         eqangle = Statement(Predicate.EQANGLE, [a, b, c, d, m, n, p, q])
-<<<<<<< HEAD
         if dep_builder:
             deps1 = dep_builder.add_head(eqangle)
-            deps1.algebra = [dab, dcd, dmn, dpq]
-=======
-        if deps:
-            deps1 = deps.populate(eqangle)
->>>>>>> f5c273c7
         if not is_equal(ab_cd, mn_pq):
             add += [deps1]
         to_cache.append((eqangle, deps1))
@@ -840,14 +735,8 @@
 
         deps2 = None
         eqangle_sym = Statement(Predicate.EQANGLE, [c, d, a, b, p, q, m, n])
-<<<<<<< HEAD
         if dep_builder:
             deps2 = dep_builder.add_head(eqangle_sym)
-            deps2.algebra = [dcd, dab, dpq, dmn]
-=======
-        if deps:
-            deps2 = deps.populate(eqangle_sym)
->>>>>>> f5c273c7
         if not is_equal(cd_ab, pq_mn):
             add += [deps2]
         to_cache.append((eqangle_sym, deps2))
@@ -1012,14 +901,8 @@
 
         deps1 = None
         eqratio = Statement(Predicate.EQRATIO, [a, b, c, d, m, n, p, q])
-<<<<<<< HEAD
         if dep_builder:
             deps1 = dep_builder.add_head(eqratio)
-            deps1.algebra = [ab._val, cd._val, mn._val, pq._val]
-=======
-        if deps:
-            deps1 = deps.populate(eqratio)
->>>>>>> f5c273c7
         if not is_equal(ab_cd, mn_pq):
             add += [deps1]
         to_cache.append((eqratio, deps1))
@@ -1027,14 +910,8 @@
 
         deps2 = None
         eqratio_sym = Statement(Predicate.EQRATIO, [c, d, a, b, p, q, m, n])
-<<<<<<< HEAD
         if dep_builder:
             deps2 = dep_builder.add_head(eqratio_sym)
-            deps2.algebra = [cd._val, ab._val, pq._val, mn._val]
-=======
-        if deps:
-            deps2 = deps.populate(eqratio_sym)
->>>>>>> f5c273c7
         if not is_equal(cd_ab, pq_mn):
             add += [deps2]
         to_cache.append((eqratio_sym, deps2))
@@ -1249,13 +1126,8 @@
         num, den = angle_to_num_den(ang)
         nd, dn = self.symbols_graph.get_or_create_const_ang(num, den)
 
-<<<<<<< HEAD
-        if nd == self.alegbraic_manipulator.halfpi:
+        if nd == self.symbols_graph.halfpi:
             return self._add_perp([a, b, c, d], dep_builder)
-=======
-        # if nd == self.symbols_graph.halfpi:
-        #     return self._add_perp([a, b, c, d], deps)
->>>>>>> f5c273c7
 
         ab, why1 = self.symbols_graph.get_line_thru_pair_why(a, b)
         cd, why2 = self.symbols_graph.get_line_thru_pair_why(c, d)
@@ -1318,39 +1190,15 @@
         add = []
         to_cache = []
         if not is_equal(ab_cd, nd):
-<<<<<<< HEAD
             deps1 = dep_builder.add_head(aconst)
-            deps1.algebra = dab, dcd, ang % 180
             self._make_equal(ab_cd, nd, dep=deps1)
-=======
-            # This "if", if deleted, tests will still be passed
-            # It's added because it's present in _add_algebra_aconst
-            if nd == self.symbols_graph.halfpi:
-                _add, _to_cache = self._add_perp([a, b, c, d], deps)
-                add += _add
-                to_cache += _to_cache
-            deps1 = deps.populate(aconst)
-            self._make_equal(ab_cd, nd, deps=deps1)
->>>>>>> f5c273c7
             to_cache.append((aconst, deps1))
             add += [deps1]
 
         aconst2 = Statement(Predicate.CONSTANT_ANGLE, [a, b, c, d, nd])
         if not is_equal(cd_ab, dn):
-<<<<<<< HEAD
             deps2 = dep_builder.add_head(aconst2)
-            deps2.algebra = dcd, dab, 180 - ang % 180
             self._make_equal(cd_ab, dn, dep=deps2)
-=======
-            # This "if", if deleted, tests will still be passed
-            # It's added because it's present in _add_algebra_aconst
-            if dn == self.symbols_graph.halfpi:
-                _add, _to_cache = self._add_perp([c, d, a, b], deps)
-                add += _add
-                to_cache += _to_cache
-            deps2 = deps.populate(aconst2)
-            self._make_equal(cd_ab, dn, deps=deps2)
->>>>>>> f5c273c7
             to_cache.append((aconst2, deps2))
             add += [deps2]
 
@@ -1364,13 +1212,8 @@
         num, den = angle_to_num_den(angle)
         nd, dn = self.symbols_graph.get_or_create_const_ang(num, den)
 
-<<<<<<< HEAD
-        if nd == self.alegbraic_manipulator.halfpi:
+        if nd == self.symbols_graph.halfpi:
             return self._add_perp([a, b, b, x], dep_builder)
-=======
-        if nd == self.symbols_graph.halfpi:
-            return self._add_perp([a, b, b, x], deps)
->>>>>>> f5c273c7
 
         ab, why1 = self.symbols_graph.get_line_thru_pair_why(a, b)
         bx, why2 = self.symbols_graph.get_line_thru_pair_why(b, x)
@@ -1423,12 +1266,7 @@
 
         if not is_equal(xba, nd):
             aconst = Statement(Predicate.S_ANGLE, [c, x, a, b, nd])
-<<<<<<< HEAD
             deps1 = dep_builder.add_head(aconst)
-            deps1.algebra = dbx, dab, ang
-=======
-            deps1 = deps.populate(aconst)
->>>>>>> f5c273c7
 
             self._make_equal(xba, nd, dep=deps1)
             to_cache.append((aconst, deps1))
@@ -1436,12 +1274,7 @@
 
         if not is_equal(abx, dn):
             aconst2 = Statement(Predicate.S_ANGLE, [a, b, c, x, dn])
-<<<<<<< HEAD
             deps2 = dep_builder.add_head(aconst2)
-            deps2.algebra = dab, dbx, 180 - ang
-=======
-            deps2 = deps.populate(aconst2)
->>>>>>> f5c273c7
 
             self._make_equal(abx, dn, dep=deps2)
             to_cache.append((aconst2, deps2))
@@ -1511,27 +1344,15 @@
         add = []
         to_cache = []
         if not is_equal(ab_cd, nd):
-<<<<<<< HEAD
             dep1 = dep_builder.add_head(rconst)
-            dep1.algebra = ab._val, cd._val, num, den
             self._make_equal(nd, ab_cd, dep=dep1)
-=======
-            dep1 = deps.populate(rconst)
-            self._make_equal(nd, ab_cd, deps=dep1)
->>>>>>> f5c273c7
             to_cache.append((rconst, dep1))
             add.append(dep1)
 
         if not is_equal(cd_ab, dn):
             rconst2 = Statement(Predicate.CONSTANT_RATIO, [c, d, a, b, dn])
-<<<<<<< HEAD
             dep2 = dep_builder.add_head(rconst2)
-            dep2.algebra = cd._val, ab._val, num, den
-            self._make_equal(dn, cd_ab, dep=dep2)  # TODO FIX THAT
-=======
-            dep2 = deps.populate(rconst2)
-            self._make_equal(dn, cd_ab, deps=dep2)  # TODO FIX THAT
->>>>>>> f5c273c7
+            self._make_equal(dn, cd_ab, dep=dep2)
             to_cache.append((rconst2, dep2))
             add.append(dep2)
 
