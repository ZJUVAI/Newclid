--- conflicted
+++ resolved
@@ -42,13 +42,8 @@
     def goal(self):
         return self.problem.goal
 
-<<<<<<< HEAD
-    def load_state(self, proof_state: "Graph"):
+    def load_state(self, proof_state: "Proof"):
         self.proof_state = proof_state
-=======
-    def load_state(self, proof_state: "Proof"):
-        self.proof_state = deepcopy(proof_state)
->>>>>>> 246302b1
 
     def load_problem_string(self, problem_string: str):
         self.problem_string = problem_string
@@ -111,7 +106,7 @@
             return clause_txt
         clause = Clause.from_txt(clause_txt)
         try:
-            deepcopy(self.proof_state).add_clause(clause, 0, self.defs)
+            self.proof_state.copy().add_clause(clause, 0, self.defs)
         except Exception:
             return "ERROR: " + traceback.format_exc()
         return clause_txt
