"""Human based agent.

This is a useful tool for analysis and understanding how GeoSolver behaves.

"""
from __future__ import annotations
from typing import NamedTuple, Optional, TypeVar

<<<<<<< HEAD
import geosolver.predicates as preds
=======

>>>>>>> e30e78ed
from geosolver.reasoning_engines.engines_interface import Derivation
from geosolver.statement import Statement
from geosolver.theorem import Theorem
from geosolver.agent.agents_interface import (
    Action,
    ImportDerivationAction,
    ImportDerivationFeedback,
    ApplyTheoremAction,
    ApplyTheoremFeedback,
    AuxAction,
    AuxFeedback,
    DeductiveAgent,
    ResolveEngineAction,
    DeriveFeedback,
    Feedback,
    Mapping,
    MatchAction,
    MatchFeedback,
    ResetAction,
    ResetFeedback,
    StopAction,
    StopFeedback,
)
from geosolver.dependencies.dependency import Dependency
from geosolver.problem import Problem
from geosolver.proof import Proof, theorem_mapping_str


from colorama import just_fix_windows_console
from colorama import Fore, Style

just_fix_windows_console()

T = TypeVar("T")


class ShowAction(NamedTuple):
    """Display the figure of the current proof state."""


class HumanAgent(DeductiveAgent):
    """Human decisions based agent.

    Allow the user to interact with the solver as a deductive agent would.

    """

    _INPUT_TO_ACTION_TYPE = {
        "show": ShowAction,
        "match": MatchAction,
        "apply": ApplyTheoremAction,
        "resolve": ResolveEngineAction,
        "import": ImportDerivationAction,
        "aux": AuxAction,
        "stop": StopAction,
    }
    _ACTION_TYPE_DESCRIPTION = {
        MatchAction: "Match a theorem to know on which mappings it can be applied.",
        StopAction: "Stop the proof",
        ApplyTheoremAction: "Apply a theorem on a mapping of points.",
        ResolveEngineAction: "Resolve available derivation from current proof state.",
        ImportDerivationAction: "Apply a derivation.",
        AuxAction: "Add an auxiliary construction to the setup.",
        ShowAction: "Show the geometric figure of the current proof.",
    }

    def __init__(self) -> None:
        super().__init__()
        self._problem: Optional[Problem] = None
        self._action_buffer: list[Action] = []
        self.reset()

    def act(self, proof: Proof, theorems: list[Theorem]) -> Action:
        ACTION_TYPE_ACT = {
            StopAction: self._act_stop,
            MatchAction: self._act_match,
            ApplyTheoremAction: self._act_apply_theorem,
            ResolveEngineAction: self._act_resolve_derivations,
            ImportDerivationAction: self._act_import_derivation,
            AuxAction: self._act_aux,
            ShowAction: self._act_show,
        }

        while not self._action_buffer:
            choosen_action_type = self._choose_action_type()
            act_method = ACTION_TYPE_ACT[choosen_action_type]
            try:
                res = act_method(theorems)
                if isinstance(res, list):
                    self._action_buffer.extend(res)
                else:
                    self._action_buffer.append(res)
            except EOFError:
                continue
            if self._action_buffer and isinstance(self._action_buffer[0], ShowAction):
                self._show_figure(proof)
                self._action_buffer.pop(0)

        action = self._action_buffer.pop(0)
        if isinstance(action, (ApplyTheoremAction, ImportDerivationAction)):
            self.level += 1
        return action

    def reset(self):
        self._mappings: dict[str, tuple[Theorem, Mapping]] = {}
        self._known_mappings: set[str] = set()

        self._derivations: dict[str, Derivation] = {}
        self._known_derivations: set[Statement] = set()

        self._all_added: list[Statement] = []
        self._all_cached: list[Statement] = []

        self._known_engines: list[str] = []

        self.level = 0
        self._action_buffer = []

    def _act_show(self, theorems: list[Theorem]):
        return ShowAction()

    def _act_stop(self, theorems: list[Theorem]) -> StopAction:
        return StopAction()

    def _act_match(self, theorems: list[Theorem]) -> MatchAction:
        choose_theorem_str = "\nChoose a theorem: \n"
        for th in theorems:
            choose_theorem_str += f" - [{th.rule_name}]: {th}\n"
        choose_theorem_str += (
            "Theorem you want to match (type only the name within brackets): "
        )
        theorem_dict = {th.rule_name: th for th in theorems}
        theorem = self._ask_for_key(theorem_dict, choose_theorem_str)
        return MatchAction(theorem)

    def _act_apply_theorem(self, theorems: list[Theorem]) -> ApplyTheoremAction:
        theorems_mappings = self._ask_for_enumerated_keys(
            self._mappings,
            "Available theorem mappings: ",
            "Mappings you want to apply: ",
            pop=True,
        )
        return [
            ApplyTheoremAction(theorem, mapping)
            for theorem, mapping in theorems_mappings
        ]

    def _act_resolve_derivations(self, theorems: list[Theorem]) -> ResolveEngineAction:
        choice_str = "\nAvailable reasoning engines: \n"
        engines_to_choose = {
            engine_id.lower(): engine_id for engine_id in self._known_engines
        }
        for engine_id in engines_to_choose.keys():
            choice_str += f" - [{engine_id}]\n"

        choice_str += "Reasoning engine you want to resolve: "
        engine_id = self._ask_for_key(engines_to_choose, choice_str)

        return ResolveEngineAction(engine_id=engine_id)

    def _act_import_derivation(self, theorems: list[Theorem]) -> ImportDerivationAction:
        derivations = self._ask_for_enumerated_keys(
            self._derivations,
            "Available derivations: ",
            "Derivations you want to import: ",
            pop=True,
        )
        return [
            ImportDerivationAction(derivation=derivation) for derivation in derivations
        ]

    def _act_aux(self, theorems: list[Theorem]) -> AuxAction:
        aux_string = self._ask_input("Auxiliary string: ")
        return AuxAction(aux_string)

    def remember_effects(self, action: Action, feedback: Feedback):
        feedback_type_to_method = {
            ResetFeedback: self._remember_reset,
            StopFeedback: self._remember_stop,
            MatchFeedback: self._remember_match,
            ApplyTheoremFeedback: self._remember_apply_theorem,
            DeriveFeedback: self._remember_derivations,
            ImportDerivationFeedback: self._remember_import_derivation,
            AuxFeedback: self._remember_aux,
        }

        for feedback_type, feedback_process in feedback_type_to_method.items():
            if isinstance(feedback, feedback_type):
                additional_feedback = feedback_type != StopFeedback
                feedback_txt, success = feedback_process(action, feedback)
                self._display_feedback(
                    "\n" + feedback_txt,
                    additional_feedback=additional_feedback,
                    color=Fore.GREEN if success else Fore.RED,
                )
                return

        raise NotImplementedError(f"Feedback {type(feedback)} is not implemented.")

    def _remember_reset(
        self, action: ResetAction, feedback: ResetFeedback
    ) -> tuple[str, bool]:
        self._problem = feedback.problem
        self._known_engines = feedback.available_engines
        feedback_str = f"\nStarting problem {self._problem.url}:"
        feedback_str += "\n" + "=" * (len(feedback_str) - 2) + "\n"

        feedback_str += "\n  Initial statements:\n"
        if feedback.added:
            feedback_str += self._list_added_statements(feedback.added)
        if feedback.to_cache:
            feedback_str += self._list_cached_statements(feedback.to_cache)

        return feedback_str, True

    def _remember_stop(
        self, action: StopAction, feedback: StopFeedback
    ) -> tuple[str, bool]:
        if feedback.success:
            return "Congratulations ! You have solved the problem !\n", True
        return "You did not solve the problem.\n", False

    def _remember_match(
        self, action: MatchAction, feedback: MatchFeedback
    ) -> tuple[str, bool]:
        matched_theorem = feedback.theorem
        theorem_str = f"[{matched_theorem.rule_name}] ({matched_theorem})"
        if not feedback.mappings:
            return f"No match found for theorem {theorem_str}:\n", False

        feedback_str = f"Matched theorem {theorem_str}:\n"
        for mapping in feedback.mappings:
            mapping_str = theorem_mapping_str(matched_theorem, mapping)
            if mapping_str in self._known_mappings:
                continue
            self._mappings[mapping_str] = (matched_theorem, mapping)
            self._known_mappings.add(mapping_str)
            feedback_str += f"  - [{mapping_str}]\n"
        return feedback_str, True

    def _remember_apply_theorem(
        self, action: ApplyTheoremAction, feedback: ApplyTheoremFeedback
    ) -> tuple[str, bool]:
        theorem = action.theorem
        rname = theorem.rule_name
        if not feedback.success:
            return f"Failed to apply theorem [{rname}] ({theorem})\n", False

        feedback_str = f"Successfully applied theorem [{rname}] ({theorem}):\n"
        if feedback.added:
            feedback_str += self._list_added_statements(feedback.added)
        if feedback.to_cache:
            feedback_str += self._list_cached_statements(feedback.to_cache)
        if not feedback.added and not feedback.to_cache:
            feedback_str += "But no statements were added nor cached ...\n"
        return feedback_str, True

    def _remember_derivations(
        self, action: ResolveEngineAction, feedback: DeriveFeedback
    ) -> tuple[str, bool]:
        if not feedback.derivations:
            return "No new derivation found.\n", False

        feedback_str = "New derivations:\n"
        for derivation in feedback.derivations:
            if derivation.statement in self._known_derivations:
                continue
            self._derivations[str(derivation.statement)] = derivation
            self._known_derivations.add(derivation.statement)
            feedback_str += f"  - [{derivation.statement}]\n"
        return feedback_str, True

    def _remember_import_derivation(
        self, action: ImportDerivationAction, feedback: ImportDerivationFeedback
    ) -> tuple[str, bool]:
        success = True
        feedback_str = (
            f"Successfully applied derivation [{action.derivation.statement}]:\n"
        )
        if feedback.added:
            feedback_str += self._list_added_statements(feedback.added)
        if feedback.to_cache:
            feedback_str += self._list_cached_statements(feedback.to_cache)
        if not feedback.added and not feedback.to_cache:
            feedback_str += "But no statements were added nor cached ...\n"
            success = False
        return feedback_str, success

    def _remember_aux(self, action: AuxAction, feedback: AuxFeedback):
        success = feedback.success

        aux_str = action.aux_string
        if not success:
            return (
                f"Failed to add auxiliary construction  [{aux_str}]\n"
                "Check that the format is correct "
                "and that the construction is possible.\n",
                False,
            )

        feedback_str = f"Successfully added auxiliary construction [{aux_str}]:\n"
        if feedback.added:
            feedback_str += self._list_added_statements(feedback.added)
        if feedback.to_cache:
            feedback_str += self._list_cached_statements(feedback.to_cache)
        if not feedback.added and not feedback.to_cache:
            feedback_str += "But no statements were added nor cached ...\n"
            success = False
        return feedback_str, success

    def _list_added_statements(self, added: list[Dependency]) -> str:
        feedback_str = "    Added statements:\n"
        for dep in added:
            feedback_str += f"    - {dep.statement}\n"
            self._all_added.append(dep.statement)
        return feedback_str

    def _list_cached_statements(
        self, to_cache: list[tuple["Statement", "Dependency"]]
    ) -> str:
        feedback_str = "    Cached statements:\n"
        for cached in to_cache:
            cached_statement, _deps = cached
            self._all_cached.append(cached_statement)
            feedback_str += f"    - {cached_statement}"
            if str(cached_statement) != str(_deps.statement):
                feedback_str += f" ({_deps.statement})"
            feedback_str += "\n"
        return feedback_str

    def _choose_action_type(self):
        availables_action_types = self._INPUT_TO_ACTION_TYPE.copy()
        for action_input, action_type in self._INPUT_TO_ACTION_TYPE.items():
            if action_type == ApplyTheoremAction and not self._mappings:
                availables_action_types.pop(action_input)
            if action_type == ImportDerivationAction and not self._derivations:
                availables_action_types.pop(action_input)

        choose_action_type_str = "\nChoose an action type:\n"
        for action_input, action_type in availables_action_types.items():
            action_description = self._ACTION_TYPE_DESCRIPTION[action_type]
            choose_action_type_str += f" -  [{action_input}]: {action_description}\n"
        choose_action_type_str += "Your choice: "
        return self._ask_for_key(availables_action_types, choose_action_type_str)

    def _ask_for_key(
        self,
        dict_to_ask: dict[str, T],
        input_txt: str,
        not_found_txt: str = "Invalid input, try again.\n",
        pop: bool = False,
    ) -> T:
        choosen_value = None
        while choosen_value is None:
            if not dict_to_ask:
                raise ValueError("No value to ask for.")
            lines = input_txt.split("\n")
            lines[-1] = "(Ctrl-Z to return to the previous choice) " + lines[-1]
            choosen_input = self._ask_input("\n".join(lines))
            if pop:
                choosen = dict_to_ask.pop(choosen_input, None)
            else:
                choosen = dict_to_ask.get(choosen_input, None)
            if choosen is not None:
                choosen_value = choosen
            else:
                self._display_feedback(
                    not_found_txt, color=Fore.RED, additional_feedback=True
                )
        return choosen_value

    def _ask_for_enumerated_keys(
        self,
        dict_to_ask: dict[str, T],
        intro: str,
        input_txt: str,
        pop: bool = False,
    ) -> list[T]:
        print(intro)
        data = []
        for id, (k, v) in enumerate(dict_to_ask.items()):
            print(f"- [{id}] {k}")
            data.append((id, (k, v)))
        print("- [all]")
        selects = [
            s.strip()
            for s in self._ask_input(
                "Ctrl-Z to return to the previous choice " + input_txt
            ).split(",")
        ]
        res = []
        for id, (k, v) in data:
            if str(id) in selects or "all" in selects or k in selects:
                res.append(v)
                if pop:
                    dict_to_ask.pop(k)
        return res

    def _display_feedback(
        self,
        feedback: str,
        additional_feedback: bool = False,
        color: int = Fore.WHITE,
    ):
        if additional_feedback:
            print()
            if self._all_cached:
                print(_list_statements("All cached statements:\n", self._all_cached))
            if self._all_added:
                print(_list_statements("All added statements:\n", self._all_added))

        print(color + feedback + Style.RESET_ALL)
        print("-" * 50)

        if not additional_feedback or self._problem is None:
            return

        print(_pretty_problem(self._problem))

    def _ask_input(self, input_txt: str) -> str:
        return input(input_txt).lower().strip()

    def _show_figure(self, proof: "Proof", block: bool = False):
        equal_angles = {}
        for eqangle in self._all_cached:
            if eqangle.predicate != preds.EqAngle:
                continue
            hashed_eqangle = eqangle.hash_tuple
            if hashed_eqangle not in equal_angles:
                equal_angles[hashed_eqangle] = eqangle.args
        proof.symbols_graph.draw_figure(
            equal_angles=list(equal_angles.values()), block=block
        )


def _pretty_problem(problem: "Problem"):
    problem_initial_txt = str(problem).replace("; ", "\n").split(" ? ")[0]
    return (
        Fore.BLUE
        + f"Problem:\n{problem_initial_txt}\n"
        + Style.RESET_ALL
        + "\n"
        + Fore.YELLOW
        + f"Current goals:\n{problem.goals}"
        + Style.RESET_ALL
    )


def _list_statements(
    heading: str, statements: list[Statement], indent: str = ""
) -> str:
    feedback_str = heading
    for statement in statements:
        feedback_str += indent + f"- {statement}\n"
    return feedback_str<|MERGE_RESOLUTION|>--- conflicted
+++ resolved
@@ -6,11 +6,7 @@
 from __future__ import annotations
 from typing import NamedTuple, Optional, TypeVar
 
-<<<<<<< HEAD
 import geosolver.predicates as preds
-=======
-
->>>>>>> e30e78ed
 from geosolver.reasoning_engines.engines_interface import Derivation
 from geosolver.statement import Statement
 from geosolver.theorem import Theorem
